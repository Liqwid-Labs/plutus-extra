--- conflicted
+++ resolved
@@ -4,8 +4,7 @@
 
 ## Unreleased
 
-<<<<<<< HEAD
-## 8.0 - 2022-02-04
+## 8.0 - 2022-02-07
 
 ### Changed
 
@@ -13,16 +12,7 @@
   `plutus-context-builder` library. At the same time, the internal structure
   of the `ContextBuilder` has changed, as well as the basic building blocks.
   
-## 7.3 - 2022-02-01
-
-### Added
-
-* `ValueType` representing the type of values in script inputs and outputs.
-
-## 7.2 - 2022-01-30
-=======
 ## 7.2 - 2022-02-04
->>>>>>> 31ffcfbc
 
 ### Added
 
