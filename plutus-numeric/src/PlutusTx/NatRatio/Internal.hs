--- conflicted
+++ resolved
@@ -39,7 +39,6 @@
 import PlutusTx.Natural.Internal (Natural (Natural))
 import PlutusTx.Prelude
 import PlutusTx.Ratio qualified as Ratio
-<<<<<<< HEAD
 import PlutusTx.SchemaUtils (
   RatioFields ((:%:)),
   jsonFieldSym,
@@ -50,20 +49,14 @@
  )
 import Schema (
   FormSchema,
-  ToArgument,
-  ToSchema,
-  toArgument,
-  toSchema,
- )
-import Test.QuickCheck.Arbitrary (Arbitrary (arbitrary, shrink))
-=======
-import Schema (ToArgument, ToSchema)
+  ToArgument (toArgument),
+  ToSchema (toSchema),
+ )
 import Test.QuickCheck.Arbitrary (
   Arbitrary (arbitrary, shrink),
   CoArbitrary (coarbitrary),
  )
 import Test.QuickCheck.Function (Function (function), functionMap)
->>>>>>> 6d3d30f9
 import Test.QuickCheck.Gen (suchThat)
 import Text.Show.Pretty (PrettyVal (prettyVal))
 import Prelude qualified
