--- conflicted
+++ resolved
@@ -4,14 +4,13 @@
 
 ## Unreleased
 
-<<<<<<< HEAD
-## 8.1 - 2022-03-20
+## 9.1 - 2022-03-22
 
 ### Added
 
 * `mkTestValidatorUntyped` and `mkTestMintingPolicyUntyped` for constructing
   `TestScript`s out of untyped code
-=======
+
 ## 9.0 -- 2022-03-22
 
 ### Changed
@@ -27,7 +26,6 @@
 
 * `PlutusEstimate` option, which displays estimated memory and CPU use for
   scripts instead of testing them.
->>>>>>> 847437f6
 
 ## 8.0 - 2022-02-08
 
