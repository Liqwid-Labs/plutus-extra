--- conflicted
+++ resolved
@@ -15,7 +15,6 @@
 
 ### Added
 
-<<<<<<< HEAD
 * Record fields for `ContextBuilder`:
   * `cbInputs`
   * `cbOutputs`
@@ -23,7 +22,6 @@
   * `cbDatums`
   * `cbMinting`
 
-=======
 * `TestScript` type for wrapping `Validator` and `MintingPilicy`
 * Functions for creating `TestScript`:
   * `mkTestValidator` for creating `TestScript ('ForSpending d r)`
@@ -36,7 +34,6 @@
      should always succeed
   * `paramScriptPropertyFail` to test the conditions under which a script
      should always succeed
->>>>>>> 47223054
 * ContextBuilder combinators:
   * `paysTokensToPubKey`
   * `paysTokensToWallet`
