--- conflicted
+++ resolved
@@ -146,11 +146,7 @@
     , FromData redeemer
     , Show redeemer
     ) =>
-<<<<<<< HEAD
-    (redeemer -> Outcome) ->
-=======
-    (redeemer -> Value -> Example) ->
->>>>>>> 2601e706
+    (redeemer -> Value -> Outcome) ->
     Methodology redeemer ->
     Methodology Value ->
     Generator 'ForMinting
@@ -187,11 +183,7 @@
   , Show redeemer
   , Arbitrary redeemer
   ) =>
-<<<<<<< HEAD
-  (redeemer -> Outcome) ->
-=======
-  (redeemer -> Value -> Example) ->
+  (redeemer -> Value -> Outcome) ->
   Methodology Value ->
->>>>>>> 2601e706
   Generator 'ForMinting
 fromArbitraryMinting f = GenForMinting f fromArbitrary