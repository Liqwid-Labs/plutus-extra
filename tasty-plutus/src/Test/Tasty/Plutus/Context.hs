--- conflicted
+++ resolved
@@ -174,51 +174,29 @@
 
  @since 4.0
 -}
-<<<<<<< HEAD
 paysToSelf ::
-  forall (p :: Internal.Purpose) (a :: Type).
-  (ToData a) =>
-  Value ->
-  a ->
-  Internal.ContextBuilder p
-paysToSelf v dt =
-  output . Internal.Output (Internal.OwnType . toBuiltinData $ dt) $ v
-=======
-paysSelf ::
   forall (p :: Purpose) (a :: Type).
   (ToData a) =>
   Value ->
   a ->
   ContextBuilder p
-paysSelf v dt =
+paysToSelf v dt =
   output . Output (OwnType . toBuiltinData $ dt) $ v
->>>>>>> 3f59665a
 
 {- | Indicate that the script being tested must pay another script the given
  amount.
 
  @since 4.0
 -}
-<<<<<<< HEAD
 paysToOther ::
-  forall (p :: Internal.Purpose) (a :: Type).
-=======
-paysOther ::
   forall (p :: Purpose) (a :: Type).
->>>>>>> 3f59665a
   (ToData a) =>
   ValidatorHash ->
   Value ->
   a ->
-<<<<<<< HEAD
-  Internal.ContextBuilder p
+  ContextBuilder p
 paysToOther hash v dt =
-  output . Internal.Output (Internal.ScriptType hash . toBuiltinData $ dt) $ v
-=======
-  ContextBuilder p
-paysOther hash v dt =
   output . Output (ScriptType hash . toBuiltinData $ dt) $ v
->>>>>>> 3f59665a
 
 {- | As 'paysToPubKey', but using Lovelace.
 
