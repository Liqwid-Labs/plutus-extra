{-# LANGUAGE Trustworthy #-}

{- |
 Module: PlutusTx.NatRatio
 Copyright: (C) MLabs 2021
 License: Apache 2.0
 Maintainer: Koz Ross <koz@mlabs.city>
 Portability: GHC only
 Stability: Experimental

 An on-chain numeric type representing a ratio of non-negative numbers.
-}
module PlutusTx.NatRatio (
  -- * Type
  Internal.NatRatio,

  -- * Functions

  -- ** Construction
  Internal.fromNatural,
  Internal.natRatio,
  QQ.dec,
  QQ.frac,

  -- ** Access
  Internal.numerator,
  Internal.denominator,
  Internal.truncate,
  Internal.ceiling,
  Internal.round,
  Internal.properFraction,
  Internal.recip,
  Internal.toRational,

<<<<<<< HEAD
  -- ** NatRatio
  Internal.NatRatioSchema (NatRatioSchema),
=======
  -- ** Conversion
  natRatioToRational,
>>>>>>> 6d3d30f9
) where

import PlutusTx.NatRatio.Internal qualified as Internal
import PlutusTx.NatRatio.QQ qualified as QQ
import PlutusTx.Numeric.Extra (addExtend)
import PlutusTx.Ratio qualified as Ratio

{- | The same as 'addExtend', but specialized for the 'Internal.NatRatio' to
 'Ratio.Rational' case.

 @since 2.1
-}
natRatioToRational :: Internal.NatRatio -> Ratio.Rational
natRatioToRational = addExtend<|MERGE_RESOLUTION|>--- conflicted
+++ resolved
@@ -32,13 +32,11 @@
   Internal.recip,
   Internal.toRational,
 
-<<<<<<< HEAD
-  -- ** NatRatio
+  -- ** NatRatioSchema
   Internal.NatRatioSchema (NatRatioSchema),
-=======
+
   -- ** Conversion
   natRatioToRational,
->>>>>>> 6d3d30f9
 ) where
 
 import PlutusTx.NatRatio.Internal qualified as Internal
