--- conflicted
+++ resolved
@@ -4,7 +4,6 @@
 
 ## Unreleased
 
-<<<<<<< HEAD
 ## 8.0 - 2022-02-02
 
 ### Changed
@@ -12,13 +11,12 @@
 * `ContextBuilder` with all related types and constructors moved to separate
   `plutus-context-builder` library. At the same time, the internal structure
   of the `ContextBuilder` has changed, as well as the basic building blocks.
-=======
+  
 ## 7.3 - 2022-02-01
 
 ### Added
 
 * `ValueType` representing the type of values in script inputs and outputs.
->>>>>>> bfeb0d2b
 
 ## 7.2 - 2022-01-30
 
