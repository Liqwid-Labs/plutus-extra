--- conflicted
+++ resolved
@@ -2,17 +2,15 @@
 
 This format is based on [Keep A Changelog](https://keepachangelog.com/en/1.0.0).
 
-
 ## Unreleased
 
-<<<<<<< HEAD
 ## 5.0 -- 2022-01-21
 
 ### Changed
   
 * Plutus upgrade: `plutus` pinned to `65bad0fd53e432974c3c203b1b1999161b6c2dce`, 
   `plutus-apps` pinned to `34fe6eeff441166fee0cd0ceba68c1439f0e93d2`
-=======
+
 ## 4.2 -- 2022-01-17
 
 ### Added
@@ -20,7 +18,6 @@
 - Plutus.Contract.Test.Extra: `utxoAtComputedAddress` is now exported
 - Plutus.Contract.Test.Extra: `utxoAtAddress` added as a simpler validation
   function for UTxOs at an address
->>>>>>> a6ba6fc0
 
 ## 4.1 -- 2022-01-07
 
