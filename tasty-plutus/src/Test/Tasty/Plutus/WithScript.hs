{-# LANGUAGE AllowAmbiguousTypes #-}
{-# LANGUAGE Trustworthy #-}

{- |
 Module: Test.Tasty.Plutus.WithScript
 Copyright: (C) MLabs 2021
 License: Apache 2.0
 Maintainer: Koz Ross <koz@mlabs.city>
 Portability: GHC only
 Stability: Experimental
-}
module Test.Tasty.Plutus.WithScript (
  -- * Environment monad
  WithScript,

  -- * Helper functions
  withTestScript,
) where

import Control.Monad.RWS.Strict (RWS, evalRWS)
import Data.Sequence (Seq)
import GHC.Exts (toList)
<<<<<<< HEAD
import Ledger.Typed.Scripts (DatumType, RedeemerType, TypedValidator, ValidatorType, WrappedValidatorType, mkTypedValidator, validatorScript)
import Plutus.V1.Ledger.Contexts (ScriptContext)
import Plutus.V1.Ledger.Scripts (MintingPolicy (getMintingPolicy), Validator (getValidator), mkMintingPolicyScript)
import PlutusTx (CompiledCode, applyCode)
import PlutusTx.Builtins (BuiltinData, BuiltinString, appendString, trace)
import PlutusTx.IsData.Class (FromData (fromBuiltinData))
import Test.Tasty (TestTree, testGroup)
import Test.Tasty.Plutus.Internal.Context (
  Purpose (ForMinting, ForSpending),
 )
import Test.Tasty.Plutus.Internal.DumpScript (DumpScript (DumpScript))
=======
import Test.Tasty (TestTree, testGroup)
import Test.Tasty.Plutus.Internal.Context (Purpose)
import Test.Tasty.Plutus.Internal.TestScript (TestScript)
>>>>>>> 47223054
import Test.Tasty.Plutus.Internal.WithScript (
  WithScript (WithMinting, WithSpending),
 )
import Test.Tasty.Providers (singleTest)
import Prelude

{- | Given the name for the tests, a 'TestScript', and a collection of
 tests, execute all of them as a 'TestTree'.

 = Usage

 > validatorTests :: TestTree
 > validatorTests = withTestScript "Testing my validator" myTestValidator $ do
 >    shouldValidate "Valid case" validData validContext
 >    shouldn'tValidate "Invalid context" validData invalidContext
 >    shouldn'tValidate "Invalid data" invalidData validContext
 >    shouldn'tValidate "Everything is bad" invalidData invalidContext
 >    shouldValidateTracing "Gotta get good messages" tracePred validData validContext
 >    shouldn'tValidateTracing "Oh damn" tracePred invalidData validContext
 >    scriptProperty "Some property" myGenerator mkContext
 >    ...
<<<<<<< HEAD

 = Important note

 Unless your 'Validator' has been prepared using 'toTestValidator', this will
 likely not behave as intended.

 @since 3.0
-}
withValidator ::
  forall (s :: Type).
  String ->
  CompiledCode (ValidatorType s) ->
  CompiledCode (ValidatorType s -> WrappedValidatorType) ->
  WithScript ( 'ForSpending (DatumType s) (RedeemerType s)) () ->
  TestTree
withValidator name code wrap (WithSpending comp) =
  case evalRWS comp (validatorScript val) () of
    ((), tests) -> testGroup name . (dump :) . toList $ tests
  where
    dump :: TestTree
    dump =
      singleTest
        "Dump script"
        (DumpScript name (getValidator $ validatorScript val) code)
    val :: TypedValidator s
    val = mkTypedValidator @s code wrap

{- | Given the name for the tests, a 'MintingPolicy', and a collection of
 minting-related tests, execute all of them as a 'TestTree'.

 = Usage

 > myTests :: TestTree
 > myTests = withMintingPolicy "Testing my minting" mp $ do
=======
 >  mintingPolicyTests :: TestTree
 >  mintingPolicyTests = withTestScript "Testing my minting" myTestMintingPolicy $ do
>>>>>>> 47223054
 >    shouldValidate "Valid case" validData validContext
 >    shouldn'tValidate "Invalid context" validData invalidContext
 >    shouldn'tValidate "Invalid data" invalidData validContext
 >    shouldn'tValidate "Everything is bad" invalidData invalidContext
 >    scriptProperty "Some property" myGenerator mkContext
 >    ...

 = Important note

 Unless your 'TestScript' has been prepared using 'toTestValidator'
 or 'toTestMintingPolicy', this will likely not behave as intended.
 We use 'WrappedValidator' to prevent other wrapper functions from being used.

 @since 6.0
-}
withTestScript ::
  forall (p :: Purpose).
  String ->
<<<<<<< HEAD
  CompiledCode (r -> ScriptContext -> Bool) ->
  CompiledCode ((r -> ScriptContext -> Bool) -> (BuiltinData -> BuiltinData -> ())) ->
  WithScript ( 'ForMinting r) () ->
  TestTree
withMintingPolicy name code wrap (WithMinting comp) =
  case evalRWS comp mp () of
    ((), tests) -> testGroup name . (dump :) . toList $ tests
  where
    dump :: TestTree
    dump = singleTest "Dump script" (DumpScript name (getMintingPolicy mp) code)
    mp :: MintingPolicy
    mp = mkMintingPolicyScript (wrap `applyCode` code)

{- | A wrapper for validators. Use this to construct 'Validator's suitable for
 passing to 'withValidator'.

 = Usage

 > data TestScript

 > instance ValidatorTypes TestScript where
 >   type RedeemerType TestScript = SomeType
 >   type DatumType TestScript = SomeOtherType

typedSimpleValidator :: TypedValidator TestScript

 > testValidator :: TypedValidator TestScript
 > testValidator =
 >  mkTypedValidator @TestScript
 >    $$(compile [||myValidator||])
 >    $$(compile [||wrap||])
 >    where
 >      wrap ::
 >        ( SomeType -> SomeOtherType -> ScriptContext -> Bool) ->
 >        WrappedValidatorType
 >      wrap = toTestValidator

 = Important note

 If @myValidator@ requires \'burned in\' arguments, these should be passed via
 'liftCode' and 'applyCode', rather than as literal arguments inside of
 'compile':

 > testValidatorWithArg :: ArgumentType -> Validator
 > testValidatorWithArg arg =
 >  mkTypedValidator @TestScript
 >    ( $$(compile [||myValidator||])
 >          `applyCode`
 >          liftCode arg
 >    )
 >    $$(compile [||wrap||])
 >    where
 >      wrap ::
 >        ( SomeType -> SomeOtherType -> ScriptContext -> Bool) ->
 >        WrappedValidatorType
 >      wrap = toTestValidator

 @since 3.0
-}
{-# INLINEABLE toTestValidator #-}
toTestValidator ::
  forall (datum :: Type) (redeemer :: Type).
  (FromData datum, FromData redeemer) =>
  (datum -> redeemer -> ScriptContext -> Bool) ->
  (BuiltinData -> BuiltinData -> BuiltinData -> ())
toTestValidator f d r p = case fromBuiltinData d of
  Nothing -> reportParseFailed "Datum"
  Just d' -> case fromBuiltinData r of
    Nothing -> reportParseFailed "Redeemer"
    Just r' -> case fromBuiltinData p of
      Nothing -> reportParseFailed "ScriptContext"
      Just p' ->
        if f d' r' p'
          then reportPass
          else reportFail

{- | A wrapper for minting policies. Use this to construct a 'MintingPolicy'
 suitable for passing to 'withMintingPolicy'.

 The usage (and caveats) of this function is similar to 'toTestValidator'; see
 its documentation for details.

 @since 3.0
-}
{-# INLINEABLE toTestMintingPolicy #-}
toTestMintingPolicy ::
  forall (redeemer :: Type).
  (FromData redeemer) =>
  (redeemer -> ScriptContext -> Bool) ->
  (BuiltinData -> BuiltinData -> ())
toTestMintingPolicy f r p = case fromBuiltinData r of
  Nothing -> reportParseFailed "Redeemer"
  Just r' -> case fromBuiltinData p of
    Nothing -> reportParseFailed "ScriptContext"
    Just p' ->
      if f r' p'
        then reportPass
        else reportFail

-- Helpers

{-# INLINEABLE reportParseFailed #-}
reportParseFailed :: BuiltinString -> ()
reportParseFailed what = report ("Parse failed: " `appendString` what)

{-# INLINEABLE reportPass #-}
reportPass :: ()
reportPass = report "Pass"

{-# INLINEABLE reportFail #-}
reportFail :: ()
reportFail = report "Fail"

{-# INLINEABLE report #-}
report :: BuiltinString -> ()
report what = trace ("tasty-plutus: " `appendString` what) ()
=======
  TestScript p ->
  WithScript p () ->
  TestTree
withTestScript name ts = \case
  WithSpending comp -> go comp
  WithMinting comp -> go comp
  where
    go :: RWS (TestScript p) (Seq TestTree) () () -> TestTree
    go rws =
      let ((), tests) = evalRWS rws ts ()
       in testGroup name . toList $ tests
>>>>>>> 47223054
<|MERGE_RESOLUTION|>--- conflicted
+++ resolved
@@ -20,34 +20,18 @@
 import Control.Monad.RWS.Strict (RWS, evalRWS)
 import Data.Sequence (Seq)
 import GHC.Exts (toList)
-<<<<<<< HEAD
-import Ledger.Typed.Scripts (DatumType, RedeemerType, TypedValidator, ValidatorType, WrappedValidatorType, mkTypedValidator, validatorScript)
-import Plutus.V1.Ledger.Contexts (ScriptContext)
-import Plutus.V1.Ledger.Scripts (MintingPolicy (getMintingPolicy), Validator (getValidator), mkMintingPolicyScript)
-import PlutusTx (CompiledCode, applyCode)
-import PlutusTx.Builtins (BuiltinData, BuiltinString, appendString, trace)
-import PlutusTx.IsData.Class (FromData (fromBuiltinData))
-import Test.Tasty (TestTree, testGroup)
-import Test.Tasty.Plutus.Internal.Context (
-  Purpose (ForMinting, ForSpending),
- )
-import Test.Tasty.Plutus.Internal.DumpScript (DumpScript (DumpScript))
-=======
 import Test.Tasty (TestTree, testGroup)
 import Test.Tasty.Plutus.Internal.Context (Purpose)
+import Test.Tasty.Plutus.Internal.DumpScript (dumpScript)
 import Test.Tasty.Plutus.Internal.TestScript (TestScript)
->>>>>>> 47223054
 import Test.Tasty.Plutus.Internal.WithScript (
   WithScript (WithMinting, WithSpending),
  )
-import Test.Tasty.Providers (singleTest)
 import Prelude
 
 {- | Given the name for the tests, a 'TestScript', and a collection of
  tests, execute all of them as a 'TestTree'.
-
  = Usage
-
  > validatorTests :: TestTree
  > validatorTests = withTestScript "Testing my validator" myTestValidator $ do
  >    shouldValidate "Valid case" validData validContext
@@ -58,181 +42,23 @@
  >    shouldn'tValidateTracing "Oh damn" tracePred invalidData validContext
  >    scriptProperty "Some property" myGenerator mkContext
  >    ...
-<<<<<<< HEAD
-
- = Important note
-
- Unless your 'Validator' has been prepared using 'toTestValidator', this will
- likely not behave as intended.
-
- @since 3.0
--}
-withValidator ::
-  forall (s :: Type).
-  String ->
-  CompiledCode (ValidatorType s) ->
-  CompiledCode (ValidatorType s -> WrappedValidatorType) ->
-  WithScript ( 'ForSpending (DatumType s) (RedeemerType s)) () ->
-  TestTree
-withValidator name code wrap (WithSpending comp) =
-  case evalRWS comp (validatorScript val) () of
-    ((), tests) -> testGroup name . (dump :) . toList $ tests
-  where
-    dump :: TestTree
-    dump =
-      singleTest
-        "Dump script"
-        (DumpScript name (getValidator $ validatorScript val) code)
-    val :: TypedValidator s
-    val = mkTypedValidator @s code wrap
-
-{- | Given the name for the tests, a 'MintingPolicy', and a collection of
- minting-related tests, execute all of them as a 'TestTree'.
-
- = Usage
-
- > myTests :: TestTree
- > myTests = withMintingPolicy "Testing my minting" mp $ do
-=======
  >  mintingPolicyTests :: TestTree
  >  mintingPolicyTests = withTestScript "Testing my minting" myTestMintingPolicy $ do
->>>>>>> 47223054
  >    shouldValidate "Valid case" validData validContext
  >    shouldn'tValidate "Invalid context" validData invalidContext
  >    shouldn'tValidate "Invalid data" invalidData validContext
  >    shouldn'tValidate "Everything is bad" invalidData invalidContext
  >    scriptProperty "Some property" myGenerator mkContext
  >    ...
-
  = Important note
-
  Unless your 'TestScript' has been prepared using 'toTestValidator'
  or 'toTestMintingPolicy', this will likely not behave as intended.
  We use 'WrappedValidator' to prevent other wrapper functions from being used.
-
  @since 6.0
 -}
 withTestScript ::
   forall (p :: Purpose).
   String ->
-<<<<<<< HEAD
-  CompiledCode (r -> ScriptContext -> Bool) ->
-  CompiledCode ((r -> ScriptContext -> Bool) -> (BuiltinData -> BuiltinData -> ())) ->
-  WithScript ( 'ForMinting r) () ->
-  TestTree
-withMintingPolicy name code wrap (WithMinting comp) =
-  case evalRWS comp mp () of
-    ((), tests) -> testGroup name . (dump :) . toList $ tests
-  where
-    dump :: TestTree
-    dump = singleTest "Dump script" (DumpScript name (getMintingPolicy mp) code)
-    mp :: MintingPolicy
-    mp = mkMintingPolicyScript (wrap `applyCode` code)
-
-{- | A wrapper for validators. Use this to construct 'Validator's suitable for
- passing to 'withValidator'.
-
- = Usage
-
- > data TestScript
-
- > instance ValidatorTypes TestScript where
- >   type RedeemerType TestScript = SomeType
- >   type DatumType TestScript = SomeOtherType
-
-typedSimpleValidator :: TypedValidator TestScript
-
- > testValidator :: TypedValidator TestScript
- > testValidator =
- >  mkTypedValidator @TestScript
- >    $$(compile [||myValidator||])
- >    $$(compile [||wrap||])
- >    where
- >      wrap ::
- >        ( SomeType -> SomeOtherType -> ScriptContext -> Bool) ->
- >        WrappedValidatorType
- >      wrap = toTestValidator
-
- = Important note
-
- If @myValidator@ requires \'burned in\' arguments, these should be passed via
- 'liftCode' and 'applyCode', rather than as literal arguments inside of
- 'compile':
-
- > testValidatorWithArg :: ArgumentType -> Validator
- > testValidatorWithArg arg =
- >  mkTypedValidator @TestScript
- >    ( $$(compile [||myValidator||])
- >          `applyCode`
- >          liftCode arg
- >    )
- >    $$(compile [||wrap||])
- >    where
- >      wrap ::
- >        ( SomeType -> SomeOtherType -> ScriptContext -> Bool) ->
- >        WrappedValidatorType
- >      wrap = toTestValidator
-
- @since 3.0
--}
-{-# INLINEABLE toTestValidator #-}
-toTestValidator ::
-  forall (datum :: Type) (redeemer :: Type).
-  (FromData datum, FromData redeemer) =>
-  (datum -> redeemer -> ScriptContext -> Bool) ->
-  (BuiltinData -> BuiltinData -> BuiltinData -> ())
-toTestValidator f d r p = case fromBuiltinData d of
-  Nothing -> reportParseFailed "Datum"
-  Just d' -> case fromBuiltinData r of
-    Nothing -> reportParseFailed "Redeemer"
-    Just r' -> case fromBuiltinData p of
-      Nothing -> reportParseFailed "ScriptContext"
-      Just p' ->
-        if f d' r' p'
-          then reportPass
-          else reportFail
-
-{- | A wrapper for minting policies. Use this to construct a 'MintingPolicy'
- suitable for passing to 'withMintingPolicy'.
-
- The usage (and caveats) of this function is similar to 'toTestValidator'; see
- its documentation for details.
-
- @since 3.0
--}
-{-# INLINEABLE toTestMintingPolicy #-}
-toTestMintingPolicy ::
-  forall (redeemer :: Type).
-  (FromData redeemer) =>
-  (redeemer -> ScriptContext -> Bool) ->
-  (BuiltinData -> BuiltinData -> ())
-toTestMintingPolicy f r p = case fromBuiltinData r of
-  Nothing -> reportParseFailed "Redeemer"
-  Just r' -> case fromBuiltinData p of
-    Nothing -> reportParseFailed "ScriptContext"
-    Just p' ->
-      if f r' p'
-        then reportPass
-        else reportFail
-
--- Helpers
-
-{-# INLINEABLE reportParseFailed #-}
-reportParseFailed :: BuiltinString -> ()
-reportParseFailed what = report ("Parse failed: " `appendString` what)
-
-{-# INLINEABLE reportPass #-}
-reportPass :: ()
-reportPass = report "Pass"
-
-{-# INLINEABLE reportFail #-}
-reportFail :: ()
-reportFail = report "Fail"
-
-{-# INLINEABLE report #-}
-report :: BuiltinString -> ()
-report what = trace ("tasty-plutus: " `appendString` what) ()
-=======
   TestScript p ->
   WithScript p () ->
   TestTree
@@ -243,5 +69,4 @@
     go :: RWS (TestScript p) (Seq TestTree) () () -> TestTree
     go rws =
       let ((), tests) = evalRWS rws ts ()
-       in testGroup name . toList $ tests
->>>>>>> 47223054
+       in testGroup name . (dumpScript name ts :) . toList $ tests