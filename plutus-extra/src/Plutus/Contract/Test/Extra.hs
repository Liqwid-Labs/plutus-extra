{-# LANGUAGE PolyKinds #-}
{-# LANGUAGE RankNTypes #-}

{- | This module provides additional functions for testing Plutus contracts using
 'Plutus.Trace.Emulator.EmulatorTrace' monad.
-}
module Plutus.Contract.Test.Extra (
  walletFundsChangeWithAccumState,
  walletFundsExactChangeWithAccumState,
  valueAtComputedAddress,
  dataAtComputedAddress,
  dataAtComputedAddressWithState,
  valueAtComputedAddressWithState,
  utxoAtComputedAddressWithState,
) where

--------------------------------------------------------------------------------

import Control.Foldl qualified as L

--------------------------------------------------------------------------------

import Control.Arrow ((>>>))
import Control.Lens (at, view, (^.))
import Control.Monad (unless)
import Control.Monad.Freer (Eff, Member)
import Control.Monad.Freer.Error (Error)
import Control.Monad.Freer.Reader (ask)
import Control.Monad.Freer.Writer (Writer, tell)
import Data.Foldable (fold)
import Data.Kind (Type)
import Data.List (foldl')
import Data.Map qualified as Map
import Data.Maybe (mapMaybe)
import Data.Row (Row)
<<<<<<< HEAD
import Data.Text.Prettyprint.Doc (Doc, Pretty, align, colon, indent, pretty, viaShow, vsep, (<+>))
=======
>>>>>>> cf3d1264
import Data.Void (Void)
import Prettyprinter (Doc, Pretty, colon, indent, line, pretty, viaShow, vsep, (<+>))
import Prelude

--------------------------------------------------------------------------------

import Ledger qualified
import Ledger.Ada qualified as Ada
import Ledger.AddressMap (UtxoMap)
import Ledger.AddressMap qualified as AM
import Plutus.Contract.Test (TracePredicate)
import Plutus.Contract.Trace (InitialDistribution, Wallet)
import Plutus.Contract.Types (IsContract (toContract))
import Plutus.Trace.Emulator (ContractInstanceTag)
import PlutusTx (FromData (fromBuiltinData))
import PlutusTx.Prelude qualified as P
import Wallet.Emulator.Chain (ChainEvent (..))
import Wallet.Emulator.Folds (postMapM)
import Wallet.Emulator.Folds qualified as Folds

--------------------------------------------------------------------------------

{- | Check that the funds in the wallet have changed by the given amount, exluding fees.

 @since 0.3.0.0
-}
walletFundsChangeWithAccumState ::
  forall
    (w :: Type)
    (s :: Row Type)
    (e :: Type)
    (a :: Type)
    (contract :: Type -> Row Type -> Type -> Type -> Type).
  ( Monoid w
  , Show w
  , IsContract contract
  ) =>
  -- | The 'IsContract' code
  contract w s e a ->
  -- | The 'ContractInstanceTag', acquired inside the
  -- 'Plutus.Trace.Emulator.EmulatorTrace'
  ContractInstanceTag ->
  -- | The 'Plutus.Contract.Trace.Wallet' running the contract
  Wallet ->
  -- | The function computing final 'Ledger.Value' held by the contract
  (w -> Ledger.Value) ->
  TracePredicate
walletFundsChangeWithAccumState = walletFundsChangeWithAccumStateImpl False

{- | Check that the funds in the wallet have changed by the given amount, including fees.
 This functions allows us to peek into the accumulated state, and make decisions about the
 expected value based on that.

 @since 0.3.0.0
-}
walletFundsExactChangeWithAccumState ::
  forall
    (w :: Type)
    (s :: Row Type)
    (e :: Type)
    (a :: Type)
    (contract :: Type -> Row Type -> Type -> Type -> Type).
  ( Monoid w
  , Show w
  , IsContract contract
  ) =>
  -- | The 'IsContract' code
  contract w s e a ->
  -- | The 'ContractInstanceTag', acquired inside the
  -- 'Plutus.Trace.Emulator.EmulatorTrace'
  ContractInstanceTag ->
  -- | The 'Plutus.Contract.Trace.Wallet' running the contract
  Wallet ->
  -- | The function computing final 'Ledger.Value' held by the contract
  (w -> Ledger.Value) ->
  TracePredicate
walletFundsExactChangeWithAccumState = walletFundsChangeWithAccumStateImpl True

{- | Internal implementation for fund checking
 Combining the implementations of walletFundsChangeImpl and assertAccumState functions

  @since 0.3.0.0
-}
walletFundsChangeWithAccumStateImpl ::
  forall
    (w :: Type)
    (s :: Row Type)
    (e :: Type)
    (a :: Type)
    (contract :: Type -> Row Type -> Type -> Type -> Type).
  ( Monoid w
  , Show w
  , IsContract contract
  ) =>
  -- | Is the computed 'Ledger.Value' takes fees into account
  Bool ->
  -- | The 'IsContract' code
  contract w s e a ->
  -- | The 'ContractInstanceTag', acquired inside the
  -- 'Plutus.Trace.Emulator.EmulatorTrace'
  ContractInstanceTag ->
  -- | The 'Plutus.Contract.Trace.Wallet' running the contract
  Wallet ->
  -- | The function computing final 'Ledger.Value' held by the contract
  (w -> Ledger.Value) ->
  TracePredicate
walletFundsChangeWithAccumStateImpl exact contract inst wallet toDlt =
  flip
    Folds.postMapM
    ( (,,) <$> L.generalize (Folds.walletFunds wallet)
        <*> L.generalize (Folds.walletFees wallet)
        <*> Folds.instanceAccumState (toContract contract) inst
    )
    $ \(finalValue', fees, w) -> do
      dist <- ask @InitialDistribution
      let dlt = toDlt w
          initialValue = fold (dist ^. at wallet)
          finalValue = finalValue' P.+ if exact then mempty else fees
          result = initialValue P.+ dlt == finalValue
      unless result $ do
        tell @(Doc Void) $
          vsep $
            [ "Expected funds of" <+> pretty wallet <+> "to change by"
            , " " <+> viaShow dlt
            ]
              ++ [ "  (excluding" <+> viaShow (Ada.getLovelace (Ada.fromValue fees))
                  <+> "lovelace in fees)"
                 | not exact
                 ]
              ++ ( if initialValue == finalValue
                    then ["but they did not change"]
                    else ["but they changed by", " " <+> viaShow (finalValue P.- initialValue)]
                 )
              ++ [ "with accumulated state of" <+> pretty inst <> colon
                 , indent 2 (viaShow w)
                 ]
      pure result

data CheckedState = CheckedState
  { checkedAddress :: Ledger.Address
  , checkedData :: [CheckedData]
  }

data CheckedData where
  CheckedDatas :: UtxoMap -> CheckedData
  CheckedValue :: Ledger.Value -> CheckedData
  CheckedUtxos :: UtxoMap -> CheckedData
  CheckedWriter :: forall w. Pretty w => w -> CheckedData

instance Pretty CheckedState where
  pretty (CheckedState address datas) =
    "At the address" <+> pretty address <+> ":"
      <+> align (vsep $ map pretty datas)

instance Pretty CheckedData where
  pretty (CheckedDatas utxos) =
    "Data was"
      <+> foldMap (foldMap pretty . Ledger.txData . Ledger.txOutTxTx) utxos
  pretty (CheckedValue value) =
    "Funds was"
      <+> pretty value
  pretty (CheckedUtxos utxos) =
    "UTxO was"
      <+> foldMap viaShow utxos
  pretty (CheckedWriter w) =
    "Contract writer data was"
      <+> pretty w

{- | Check that the funds at a computed address meet some condition.
 The address is computed using data acquired from contract's writer instance.

  @since 1.1
-}
valueAtComputedAddress ::
  forall
    (w :: Type)
    (s :: Row Type)
    (e :: Type)
    (a :: Type)
    (contract :: Type -> Row Type -> Type -> Type -> Type).
  ( Monoid w
  , IsContract contract
  ) =>
  -- | The 'IsContract' code
  contract w s e a ->
  -- | The 'ContractInstanceTag', acquired inside the
  -- 'Plutus.Trace.Emulator.EmulatorTrace'
  ContractInstanceTag ->
  -- | The function computing 'Ledger.Address'
  (w -> Maybe Ledger.Address) ->
  -- | The 'Ledger.Value' predicate
  (Ledger.Value -> Bool) ->
  TracePredicate
valueAtComputedAddress contract inst addressGetter check =
  utxoAtComputedAddress contract inst addressGetter $ \_ addr utxoMap ->
    let value = foldMap (Ledger.txOutValue . Ledger.txOutTxOut) utxoMap
     in showStateIfFailAndReturn
          [CheckedValue value]
          addr
          (check value)

{- | Check that the funds at a computed address
 and data aquired from contract's writer instance meet some condition.
 The address is computed using data acquired from contract's writer instance.

  @since 2.2
-}
valueAtComputedAddressWithState ::
  forall
    (w :: Type)
    (s :: Row Type)
    (e :: Type)
    (a :: Type)
    (contract :: Type -> Row Type -> Type -> Type -> Type).
  ( Monoid w
  , Pretty w
  , IsContract contract
  ) =>
  -- | The 'IsContract' code
  contract w s e a ->
  -- | The 'ContractInstanceTag', acquired inside the
  -- 'Plutus.Trace.Emulator.EmulatorTrace'
  ContractInstanceTag ->
  -- | The function computing 'Ledger.Address'
  (w -> Maybe Ledger.Address) ->
  -- | The @datum@ predicate
  (w -> Ledger.Value -> Bool) ->
  TracePredicate
valueAtComputedAddressWithState contract inst addressGetter check =
  utxoAtComputedAddress contract inst addressGetter $ \w addr utxoMap ->
    let value = foldMap (Ledger.txOutValue . Ledger.txOutTxOut) utxoMap
     in showStateIfFailAndReturn
          [CheckedValue value, CheckedWriter w]
          addr
          (check w value)

{- | Check that the datum at a computed address meet some condition.
 The address is computed using data acquired from contract's writer instance.

  @since 1.1
-}
dataAtComputedAddress ::
  forall
    (datum :: Type)
    (w :: Type)
    (s :: Row Type)
    (e :: Type)
    (a :: Type)
    (contract :: Type -> Row Type -> Type -> Type -> Type).
  ( FromData datum
  , Monoid w
  , IsContract contract
  ) =>
  -- | The 'IsContract' code
  contract w s e a ->
  -- | The 'ContractInstanceTag', acquired inside the
  -- 'Plutus.Trace.Emulator.EmulatorTrace'
  ContractInstanceTag ->
  -- | The function computing 'Ledger.Address'
  (w -> Maybe Ledger.Address) ->
  -- | The @datum@ predicate
  (datum -> Bool) ->
  TracePredicate
dataAtComputedAddress contract inst addressGetter check =
  utxoAtComputedAddress contract inst addressGetter $ \_ addr utxoMap ->
    let datums = mapMaybe (uncurry $ getTxOutDatum @datum) $ Map.toList utxoMap
     in showStateIfFailAndReturn
          [CheckedDatas utxoMap]
          addr
          (any check datums)

{- | Check that the datum at a computed address
 and data aquired from contract's writer instance meet some condition.
 The address is computed using data acquired from contract's writer instance.

  @since 2.1
-}
dataAtComputedAddressWithState ::
  forall
    (datum :: Type)
    (w :: Type)
    (s :: Row Type)
    (e :: Type)
    (a :: Type)
    (contract :: Type -> Row Type -> Type -> Type -> Type).
  ( FromData datum
  , Monoid w
  , Pretty w
  , IsContract contract
  ) =>
  -- | The 'IsContract' code
  contract w s e a ->
  -- | The 'ContractInstanceTag', acquired inside the
  -- 'Plutus.Trace.Emulator.EmulatorTrace'
  ContractInstanceTag ->
  -- | The function computing 'Ledger.Address'
  (w -> Maybe Ledger.Address) ->
  -- | The @datum@ predicate
  (w -> datum -> Bool) ->
  TracePredicate
dataAtComputedAddressWithState contract inst addressGetter check =
  utxoAtComputedAddress contract inst addressGetter $ \w addr utxoMap ->
    let datums = mapMaybe (uncurry $ getTxOutDatum @datum) $ Map.toList utxoMap
     in showStateIfFailAndReturn
          [CheckedDatas utxoMap, CheckedWriter w]
          addr
          (any (check w) datums)

showStateIfFailAndReturn ::
  forall effs.
  Member (Writer (Doc Void)) effs =>
  [CheckedData] ->
  Ledger.Address ->
  Bool ->
  Eff effs Bool
showStateIfFailAndReturn datas addr result = do
  unless result $ tell @(Doc Void) $ pretty $ CheckedState addr datas
  pure result

{- | Check that the UTxO at a computed address
 and data aquired from contract's writer instance meet some condition.
 The address is computed using data acquired from contract's writer instance.

  @since 2.1
-}
utxoAtComputedAddressWithState ::
  forall
    (w :: Type)
    (s :: Row Type)
    (e :: Type)
    (a :: Type)
    (contract :: Type -> Row Type -> Type -> Type -> Type).
  ( Monoid w
  , Pretty w
  , IsContract contract
  ) =>
  contract w s e a ->
  ContractInstanceTag ->
  (w -> Maybe Ledger.Address) ->
  (w -> UtxoMap -> Bool) ->
  TracePredicate
utxoAtComputedAddressWithState contract inst getter check =
  utxoAtComputedAddress contract inst getter $ \w addr utxoMap ->
    showStateIfFailAndReturn
      [CheckedUtxos utxoMap, CheckedWriter w]
      addr
      (check w utxoMap)

{- | Extract UTxOs at a computed address and call continuation returning
 Boolean value based the address, UTxOs, and data aquired from contract's writer instance.
 The address is computed using data acquired from contract's writer instance.

   @since 2.1
-}
utxoAtComputedAddress ::
  forall
    (effs :: [Type -> Type])
    (w :: Type)
    (s :: Row Type)
    (e :: Type)
    (a :: Type)
    (contract :: Type -> Row Type -> Type -> Type -> Type).
  ( Member (Error Folds.EmulatorFoldErr) effs
  , Member (Writer (Doc Void)) effs
  , Monoid w
  , IsContract contract
  ) =>
  -- | The 'IsContract' code
  contract w s e a ->
  -- | The 'ContractInstanceTag', acquired inside the
  -- 'Plutus.Trace.Emulator.EmulatorTrace'
  ContractInstanceTag ->
  -- | The function computing 'Ledger.Address'
  (w -> Maybe Ledger.Address) ->
  -- | The continuation function acting as a predicate
  (w -> Ledger.Address -> UtxoMap -> Eff effs Bool) ->
  Folds.EmulatorEventFoldM effs Bool
utxoAtComputedAddress contract inst addressGetter cont =
  flip
    postMapM
    ( (,)
        <$> Folds.instanceAccumState (toContract contract) inst
        <*> L.generalize Folds.chainEvents
    )
    $ \(w, chainEvents) -> do
      case addressGetter w of
        Nothing -> do
          tell @(Doc Void) $ "Could not compute address using the given getter"
          pure False
        Just addr -> do
          let step = \case
                TxnValidate _ txn _ -> AM.updateAddresses (Ledger.Valid txn)
                TxnValidationFail Ledger.Phase2 _ txn _ _ -> AM.updateAddresses (Ledger.Invalid txn)
                _ -> id
              am = foldl' (flip step) (AM.addAddress addr mempty) chainEvents
              utxoMap = view (AM.fundsAt addr) am
          cont w addr utxoMap

-- | Get a datum of a given type 'd' out of a Transaction Output.
getTxOutDatum ::
  forall (datum :: Type).
  (FromData datum) =>
  Ledger.TxOutRef ->
  Ledger.TxOutTx ->
  Maybe datum
getTxOutDatum _ (Ledger.TxOutTx _ (Ledger.TxOut _ _ Nothing)) = Nothing
getTxOutDatum _ (Ledger.TxOutTx tx' (Ledger.TxOut _ _ (Just datumHash))) =
  Ledger.lookupDatum tx' datumHash >>= (Ledger.getDatum >>> fromBuiltinData @datum)<|MERGE_RESOLUTION|>--- conflicted
+++ resolved
@@ -33,12 +33,18 @@
 import Data.Map qualified as Map
 import Data.Maybe (mapMaybe)
 import Data.Row (Row)
-<<<<<<< HEAD
-import Data.Text.Prettyprint.Doc (Doc, Pretty, align, colon, indent, pretty, viaShow, vsep, (<+>))
-=======
->>>>>>> cf3d1264
 import Data.Void (Void)
-import Prettyprinter (Doc, Pretty, colon, indent, line, pretty, viaShow, vsep, (<+>))
+import Prettyprinter (
+  Doc,
+  Pretty,
+  align,
+  colon,
+  indent,
+  pretty,
+  viaShow,
+  vsep,
+  (<+>),
+ )
 import Prelude
 
 --------------------------------------------------------------------------------
