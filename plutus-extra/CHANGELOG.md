--- conflicted
+++ resolved
@@ -2,7 +2,7 @@
 
 This format is based on [Keep A Changelog](https://keepachangelog.com/en/1.0.0).
 
-<<<<<<< HEAD
+
 ## Unreleased
 
 ## 4.0 -- 2021-12-14
@@ -24,14 +24,17 @@
   - `toDatum`, `toRedeemer`, `fromDatum` and `fromRedeemer`
     use _Datum_ and _Redeemer_ types instead of _ValidatorTypes_
 - PlutusTx.UniqueMap: `Map` renamed to `UniqueMap`
-=======
+
+### Removed
+
+- PlutusTx.UniqueMap: `all`, `null`, `filter`, `mapThese` functions
+
 ## 3.2 -- 2021-12-14
 
 ### Added
 
 - Added `addressValueOptions` to make construction of
   emulator traces involving data easier.
->>>>>>> d9f4de07
 
 ## 3.1 -- 2021-12-13
 
