# Revision history for `tasty-plutus`

This format is based on [Keep A Changelog](https://keepachangelog.com/en/1.0.0).

<<<<<<< HEAD
## 5.0
=======
## 4.1 -- 2021-11-18
>>>>>>> 2601e706

### Changed

* Added `Value` parameter to minting policies. Added field to `MintingTest`, added parameter to `GenForMinting`, `fromArbitraryMinting`.

* Rename `paysSelf` and `paysOther` into `paysToSelf` and `paysToOther` for
  consistency.
* Rename `ValidatorTest` to `ScriptTest`.
* Rename `Example` to `Outcome` and its two constructors `Good` and `Bad` to
  `Pass` and `Fail` respectively, unifying with the internal type used in unit
  tests.

### Removed

* Various re-exports from `Test.Tasty.Plutus.Script.Unit`.

## 4.0 -- 2021-11-11

### Changed

* Plutus upgrade: `plutus` pinned to `3f089ccf0ca746b399c99afe51e063b0640af547`, 
  `plutus-apps` pinned to `404af7ac3e27ebcb218c05f79d9a70ca966407c9`

## 3.4 -- 2021-11-03

* Add `ScriptInputPosition` option to control where in `txInfoInputs` the script
  input goes.
* Make `ContextBuilder` a `Monoid`.
* Add `Test.Tasty.Plutus.Script.Size`, containing a script size testing
  interface.

## 3.3 -- 2021-10-26

### Added

* `shouldn'tValidateTracing` and `shouldValidateTracing`, giving an explicit
  handle and predicate on traces.

## 3.2 -- 2021-10-19

### Changed

* Minting-related `ContextBuilder` functionality is now polymorphic in its
  `Purpose`.
* Fix a bug where _expected_ script failures reported as test failures in all
  cases, instead of only when unexpected.

## 3.1 -- 2021-10-14

### Added

* Support for QuickCheck-based property testing.
* Multiple new modules.
* Additional `tasty` options to control property-based execution.
* More examples in documentation.
* Dependency on `plutus-pretty`.
* New option for trace logs even on success for the unit-test-like interface.

### Changed

* Multiple definitions moved to own modules from `Unit`. `Unit` still re-exports
  these temporarily for backwards compatibility.
* Only one `Internal` module containing everything that needs hiding.
* `EvaluationError` no longer causes a test abort.

### Deleted

* `Test.Tasty.Plutus.Context.Internal` module (now merged into
  `Test.Tasty.Plutus.Internal`).

## 3.0 -- 2021-10-04

### Added

* `paysLovelaceToPubKey`, `paysLovelaceToWallet`.
* Minting validator support and functions.
* `TestData` type for testing API.
* Multiple `tasty` options.

### Changed

* `tagged` is now `datum` to reflect its more general purpose.
* 'Construction' functions in `Context` are now polymorphic over
  `Purpose`s.
* `InputType` and `OutputType` unified into `ExternalType`.
* Testing API now supports minting, and has been reworked with that in mind.
* Significant modifications to the entire testing API to use Plutus' own CEK
  interpreter.
* `WithValidator` is now `WithScript`.
* `Test.Tasty.Plutus.Validator.Unit` is now `Test.Tasty.Plutus.Script.Unit`.
* Plutus bumped to `58c093a49eb7a369865e361179d649264fc817a4`.

### Removed

* `ForCertifying` and `ForRewarding` constructors of `Purpose`. We have no plans
  to support these.
* `spendsFromSelf`, as self-spending is now handled differently.
* `compile`, as this is now handled purely internally.
* `DecodeFailure`, as this condition no longer exists.
* Dependencies on `validation` and `witherable`.

## 2.0 -- 2021-09-14

### Changed

* Better rendering of record-like things.
* Depend on `pretty-show`.

### Removed

* `Pretty` instances, as we now use `pretty` instead of `prettyprinter`.

### Removed

* All `Pretty` instances.

## 1.0 -- 2021-09-08

* Initial release.<|MERGE_RESOLUTION|>--- conflicted
+++ resolved
@@ -2,11 +2,15 @@
 
 This format is based on [Keep A Changelog](https://keepachangelog.com/en/1.0.0).
 
-<<<<<<< HEAD
-## 5.0
-=======
+## Unreleased
+
+### Changed
+
+* Rename `Example` to `Outcome` and its two constructors `Good` and `Bad` to
+  `Pass` and `Fail` respectively, unifying with the internal type used in unit
+  tests.
+
 ## 4.1 -- 2021-11-18
->>>>>>> 2601e706
 
 ### Changed
 
@@ -15,9 +19,6 @@
 * Rename `paysSelf` and `paysOther` into `paysToSelf` and `paysToOther` for
   consistency.
 * Rename `ValidatorTest` to `ScriptTest`.
-* Rename `Example` to `Outcome` and its two constructors `Good` and `Bad` to
-  `Pass` and `Fail` respectively, unifying with the internal type used in unit
-  tests.
 
 ### Removed
 
@@ -27,7 +28,7 @@
 
 ### Changed
 
-* Plutus upgrade: `plutus` pinned to `3f089ccf0ca746b399c99afe51e063b0640af547`, 
+* Plutus upgrade: `plutus` pinned to `3f089ccf0ca746b399c99afe51e063b0640af547`,
   `plutus-apps` pinned to `404af7ac3e27ebcb218c05f79d9a70ca966407c9`
 
 ## 3.4 -- 2021-11-03
