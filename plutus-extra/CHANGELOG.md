--- conflicted
+++ resolved
@@ -2,7 +2,13 @@
 
 This format is based on [Keep A Changelog](https://keepachangelog.com/en/1.0.0).
 
-<<<<<<< HEAD
+## 3.0 -- 2021-11-11
+
+### Changed
+  
+* Plutus upgrade: `plutus` pinned to `3f089ccf0ca746b399c99afe51e063b0640af547`, 
+  `plutus-apps` pinned to `404af7ac3e27ebcb218c05f79d9a70ca966407c9`
+
 ## 2.2 -- 2021-11-01
 
 ### Added
@@ -12,13 +18,6 @@
 ### Changed
 
 * Unified output of predicate builders that use computed address
-=======
-## 3.0 -- 2021-11-11
-
-- Plutus upgraded
-  - `plutus` pinned to `3f089ccf0ca746b399c99afe51e063b0640af547`
-  - `plutus-apps` pinned to `404af7ac3e27ebcb218c05f79d9a70ca966407c9`
->>>>>>> cf3d1264
 
 ## 2.1 -- 2021-10-22
 
