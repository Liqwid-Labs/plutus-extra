--- conflicted
+++ resolved
@@ -4,8 +4,7 @@
 
 ## Unreleased
 
-<<<<<<< HEAD
-## 7.1 - 2022-01-27
+## 7.2 - 2022-01-30
 
 ### Added
 
@@ -15,7 +14,7 @@
   * `cbSignatories`
   * `cbDatums`
   * `cbMinting`
-=======
+
 ## 7.1 -- 2022-01-30
 
 ### Added
@@ -23,13 +22,12 @@
 * Options `--dump-plutus-ir`, `--dump-plutus-typed-core` and
   `-dump-plutus-untyped-core` respectively for specifying path to dump PIR,
   TPLC and UPLC to. If unspecified then nothing will be dumped.
->>>>>>> ed61f515
 
 ## 7.0 -- 2022-01-21
 
 ### Changed
-
-* Plutus upgrade: `plutus` pinned to `65bad0fd53e432974c3c203b1b1999161b6c2dce`,
+  
+* Plutus upgrade: `plutus` pinned to `65bad0fd53e432974c3c203b1b1999161b6c2dce`, 
   `plutus-apps` pinned to `34fe6eeff441166fee0cd0ceba68c1439f0e93d2`
 
 ## 6.0 -- 2022-01-19
