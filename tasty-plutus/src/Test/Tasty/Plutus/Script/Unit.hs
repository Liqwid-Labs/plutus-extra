--- conflicted
+++ resolved
@@ -40,8 +40,7 @@
 import Data.Text (Text)
 import Data.Vector (Vector)
 import Data.Vector qualified as Vector
-<<<<<<< HEAD
-import Plutus.V1.Ledger.Api (MintingPolicy, ScriptContext, Validator)
+import Plutus.V1.Ledger.Api (ScriptContext)
 import Plutus.V1.Ledger.Scripts (
   ScriptError (
     EvaluationError,
@@ -49,10 +48,6 @@
     MalformedScript
   ),
  )
-=======
-import Plutus.V1.Ledger.Api (ScriptContext)
-import Plutus.V1.Ledger.Scripts (ScriptError (EvaluationError, EvaluationException, MalformedScript))
->>>>>>> 47223054
 import Test.Tasty.Options (
   OptionDescription (Option),
   OptionSet,
@@ -91,7 +86,11 @@
     ScriptPassed
   ),
  )
-import Test.Tasty.Plutus.Internal.TestScript (TestScript, getTestMintingPolicy, getTestValidator)
+import Test.Tasty.Plutus.Internal.TestScript (
+  TestScript,
+  getTestMintingPolicy,
+  getTestValidator,
+ )
 import Test.Tasty.Plutus.Internal.WithScript (
   WithScript (WithMinting, WithSpending),
  )
