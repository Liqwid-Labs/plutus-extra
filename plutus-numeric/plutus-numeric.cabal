cabal-version:      3.0
name:               plutus-numeric
<<<<<<< HEAD
version:            2.3
=======
version:            2.2
>>>>>>> 6d3d30f9
extra-source-files: CHANGELOG.md

common lang
  default-language:   Haskell2010
  default-extensions:
    BangPatterns
    BinaryLiterals
    ConstraintKinds
    DataKinds
    DeriveFunctor
    DeriveGeneric
    DeriveTraversable
    DerivingStrategies
    DerivingVia
    DuplicateRecordFields
    EmptyCase
    FlexibleContexts
    FlexibleInstances
    GADTs
    GeneralizedNewtypeDeriving
    HexFloatLiterals
    ImportQualifiedPost
    InstanceSigs
    KindSignatures
    LambdaCase
    MultiParamTypeClasses
    NumericUnderscores
    OverloadedStrings
    ScopedTypeVariables
    StandaloneDeriving
    TupleSections
    TypeApplications
    TypeOperators
    TypeSynonymInstances
    UndecidableInstances

  build-depends:      base ^>=4.14
  ghc-options:
    -Wall -Wcompat -Wincomplete-uni-patterns -Wredundant-constraints
    -Wmissing-export-lists -Werror -Wincomplete-record-updates
    -Wmissing-deriving-strategies

common test-lang
  import:        lang
  build-depends:
    , plutus-numeric
    , tasty           ^>=1.4.1

  ghc-options:   -threaded -O2 -rtsopts -with-rtsopts=-N

library
  import:          lang
  exposed-modules:
    PlutusTx.NatRatio
    PlutusTx.Natural
    PlutusTx.Numeric.Extra
    PlutusTx.Numeric.Gen
    PlutusTx.Ratio.Extra
    PlutusTx.SchemaUtils

  other-modules:
    PlutusTx.NatRatio.Internal
    PlutusTx.NatRatio.QQ
    PlutusTx.Natural.Internal
    PlutusTx.Natural.QQ

  build-depends:
    , aeson              ^>=1.5.6.0
    , hedgehog           ^>=1.0.5
    , openapi3           ^>=3.1.0
    , playground-common
    , plutus-tx
    , pretty-show        ^>=1.10
    , recursion-schemes  ^>=5.1.3
    , text
    , QuickCheck         ^>=2.14.2
    , template-haskell   ^>=2.16.0.0

  hs-source-dirs:  src

test-suite property
  import:         test-lang
  type:           exitcode-stdio-1.0
  main-is:        Main.hs
  other-modules:
    Compilation
    Helpers
    Suites.Consistency
    Suites.NatRatio
    Suites.Natural
    Suites.Numeric

  build-depends:
    , plutus-tx
    , plutus-tx-plugin
    , QuickCheck        ^>=2.14.2
    , tasty-hunit       ^>=0.10.0.3
    , tasty-quickcheck  ^>=0.10.1.2

  hs-source-dirs: test/property

test-suite golden
  import:         test-lang
  type:           exitcode-stdio-1.0
  main-is:        Main.hs
  build-depends:
    , plutus-golden  ^>=2.0
    , plutus-tx

  hs-source-dirs: test/golden

test-suite laws
  import:         test-lang
  type:           exitcode-stdio-1.0
  main-is:        Main.hs
  build-depends:
    , plutus-laws       ^>=2.1
    , tasty-quickcheck  ^>=0.10.1.2

  hs-source-dirs: test/laws<|MERGE_RESOLUTION|>--- conflicted
+++ resolved
@@ -1,10 +1,6 @@
 cabal-version:      3.0
 name:               plutus-numeric
-<<<<<<< HEAD
 version:            2.3
-=======
-version:            2.2
->>>>>>> 6d3d30f9
 extra-source-files: CHANGELOG.md
 
 common lang
