# Revision history for `tasty-plutus`

This format is based on [Keep A Changelog](https://keepachangelog.com/en/1.0.0).

## Unreleased

<<<<<<< HEAD
### Changed

* Rename `Example` to `Outcome` and its two constructors `Good` and `Bad` to
  `Pass` and `Fail` respectively, unifying with the internal type used in unit
  tests.

## 4.1 -- 2021-11-18

### Added

  * Created a `Tokens` type representing tokens being minted by the policy, with
  a `token` function for creating a single token.

### Changed

* Changed API for testing minting policies.

  * Replaced `OwnMint` and `OtherMint` constructors to `Minting` with single 
    `Mint` constructor representing mints of currencies other than that of 
    the policy being tested.

  * Added a `Tokens` field to `MintingTest`, and a parameter to `GenForMinting` 
    and `fromArbitraryMinting`.

* Rename `paysSelf` and `paysOther` into `paysToSelf` and `paysToOther` for
  consistency.
* Rename `ValidatorTest` to `ScriptTest`.

### Removed

* Various re-exports from `Test.Tasty.Plutus.Script.Unit`.

* `mintsWithSelf` - not part of the context in the new minting API.
=======
## 4.2 -- 2021-11-26

* Added `shouldValidateProducing`, `shouldn'tValidateProducing` to extend
  the functionality of unit testing.

## 4.1 -- 2021-11-18

* Added `makeIncompleteContexts` to ease building of contexts that are missing
  a single portion of the context.
>>>>>>> 54be0df2

## 4.0 -- 2021-11-11

### Changed

* Plutus upgrade: `plutus` pinned to `3f089ccf0ca746b399c99afe51e063b0640af547`,
  `plutus-apps` pinned to `404af7ac3e27ebcb218c05f79d9a70ca966407c9`

## 3.4 -- 2021-11-03

* Add `ScriptInputPosition` option to control where in `txInfoInputs` the script
  input goes.
* Make `ContextBuilder` a `Monoid`.
* Add `Test.Tasty.Plutus.Script.Size`, containing a script size testing
  interface.

## 3.3 -- 2021-10-26

### Added

* `shouldn'tValidateTracing` and `shouldValidateTracing`, giving an explicit
  handle and predicate on traces.

## 3.2 -- 2021-10-19

### Changed

* Minting-related `ContextBuilder` functionality is now polymorphic in its
  `Purpose`.
* Fix a bug where _expected_ script failures reported as test failures in all
  cases, instead of only when unexpected.

## 3.1 -- 2021-10-14

### Added

* Support for QuickCheck-based property testing.
* Multiple new modules.
* Additional `tasty` options to control property-based execution.
* More examples in documentation.
* Dependency on `plutus-pretty`.
* New option for trace logs even on success for the unit-test-like interface.

### Changed

* Multiple definitions moved to own modules from `Unit`. `Unit` still re-exports
  these temporarily for backwards compatibility.
* Only one `Internal` module containing everything that needs hiding.
* `EvaluationError` no longer causes a test abort.

### Deleted

* `Test.Tasty.Plutus.Context.Internal` module (now merged into
  `Test.Tasty.Plutus.Internal`).

## 3.0 -- 2021-10-04

### Added

* `paysLovelaceToPubKey`, `paysLovelaceToWallet`.
* Minting validator support and functions.
* `TestData` type for testing API.
* Multiple `tasty` options.

### Changed

* `tagged` is now `datum` to reflect its more general purpose.
* 'Construction' functions in `Context` are now polymorphic over
  `Purpose`s.
* `InputType` and `OutputType` unified into `ExternalType`.
* Testing API now supports minting, and has been reworked with that in mind.
* Significant modifications to the entire testing API to use Plutus' own CEK
  interpreter.
* `WithValidator` is now `WithScript`.
* `Test.Tasty.Plutus.Validator.Unit` is now `Test.Tasty.Plutus.Script.Unit`.
* Plutus bumped to `58c093a49eb7a369865e361179d649264fc817a4`.

### Removed

* `ForCertifying` and `ForRewarding` constructors of `Purpose`. We have no plans
  to support these.
* `spendsFromSelf`, as self-spending is now handled differently.
* `compile`, as this is now handled purely internally.
* `DecodeFailure`, as this condition no longer exists.
* Dependencies on `validation` and `witherable`.

## 2.0 -- 2021-09-14

### Changed

* Better rendering of record-like things.
* Depend on `pretty-show`.

### Removed

* `Pretty` instances, as we now use `pretty` instead of `prettyprinter`.

### Removed

* All `Pretty` instances.

## 1.0 -- 2021-09-08

* Initial release.<|MERGE_RESOLUTION|>--- conflicted
+++ resolved
@@ -4,31 +4,36 @@
 
 ## Unreleased
 
-<<<<<<< HEAD
 ### Changed
 
 * Rename `Example` to `Outcome` and its two constructors `Good` and `Bad` to
   `Pass` and `Fail` respectively, unifying with the internal type used in unit
   tests.
 
+## 4.2 -- 2021-11-26
+
+### Added
+
+* `shouldValidateProducing`, `shouldn'tValidateProducing` to extend
+  the functionality of unit testing.
+
 ## 4.1 -- 2021-11-18
 
 ### Added
 
-  * Created a `Tokens` type representing tokens being minted by the policy, with
+* `Tokens` type representing tokens being minted by the policy, with
   a `token` function for creating a single token.
+* `makeIncompleteContexts` to ease building of contexts that are missing
+  a single portion of the context.
 
 ### Changed
 
-* Changed API for testing minting policies.
-
+* Changed API for testing minting policies:
   * Replaced `OwnMint` and `OtherMint` constructors to `Minting` with single 
     `Mint` constructor representing mints of currencies other than that of 
     the policy being tested.
-
   * Added a `Tokens` field to `MintingTest`, and a parameter to `GenForMinting` 
     and `fromArbitraryMinting`.
-
 * Rename `paysSelf` and `paysOther` into `paysToSelf` and `paysToOther` for
   consistency.
 * Rename `ValidatorTest` to `ScriptTest`.
@@ -38,17 +43,6 @@
 * Various re-exports from `Test.Tasty.Plutus.Script.Unit`.
 
 * `mintsWithSelf` - not part of the context in the new minting API.
-=======
-## 4.2 -- 2021-11-26
-
-* Added `shouldValidateProducing`, `shouldn'tValidateProducing` to extend
-  the functionality of unit testing.
-
-## 4.1 -- 2021-11-18
-
-* Added `makeIncompleteContexts` to ease building of contexts that are missing
-  a single portion of the context.
->>>>>>> 54be0df2
 
 ## 4.0 -- 2021-11-11
 
