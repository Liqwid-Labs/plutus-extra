--- conflicted
+++ resolved
@@ -2,7 +2,6 @@
 
 This format is based on [Keep A Changelog](https://keepachangelog.com/en/1.0.0).
 
-<<<<<<< HEAD
 ## Unreleased
 
 ### Added
@@ -28,14 +27,13 @@
   * `mintRedeemer` to `mpRedeemer`
   * `mintCB` to `mpCB`
   * `mintOutcome` to `mpOutcome`
-  * `mintTokens :: Tokens` to `mpTasks :: NonEmpty MintimngPolicyTask ` 
-=======
+  * `mintTokens :: Tokens` to `mpTasks :: NonEmpty MintimngPolicyTask`
+  
 ## 5.2 -- 2022-01-10
 
 ### Changes
 
 * `toTestValidator` and `toTestMintingPolicy` now accepts any `FromData` as the script context.
->>>>>>> a548effb
 
 ## 5.1 -- 2021-12-16
 
