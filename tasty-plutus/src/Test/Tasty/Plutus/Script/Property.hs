--- conflicted
+++ resolved
@@ -196,13 +196,8 @@
     , Show redeemer
     ) =>
     MintingPolicy ->
-<<<<<<< HEAD
-    Gen (Outcome, redeemer) ->
-    ((Outcome, redeemer) -> [(Outcome, redeemer)]) ->
-=======
-    Gen (Example, redeemer, Value) ->
-    ((Example, redeemer, Value) -> [(Example, redeemer, Value)]) ->
->>>>>>> 2601e706
+    Gen (Outcome, redeemer, Value) ->
+    ((Outcome, redeemer, Value) -> [(Outcome, redeemer, Value)]) ->
     (TestData 'ForMinting -> ContextBuilder 'ForMinting) ->
     PropertyTest 'ForMinting
 
@@ -332,11 +327,7 @@
   (FromData redeemer, ToData redeemer, Show redeemer) =>
   OptionSet ->
   PropertyTest 'ForMinting ->
-<<<<<<< HEAD
-  (Outcome, redeemer) ->
-=======
-  (Example, redeemer, Value) ->
->>>>>>> 2601e706
+  (Outcome, redeemer, Value) ->
   Property
 minterProperty opts vt (ex, r, v) =
   let td = MintingTest r v
@@ -356,11 +347,7 @@
 prettyMinter ::
   forall (redeemer :: Type).
   (Show redeemer) =>
-<<<<<<< HEAD
-  (Outcome, redeemer) ->
-=======
-  (Example, redeemer, Value) ->
->>>>>>> 2601e706
+  (Outcome, redeemer, Value) ->
   String
 prettyMinter (ex, r, v) =
   renderStyle ourStyle $
@@ -407,18 +394,11 @@
 
 mintingTupleGen ::
   forall (redeemer :: Type).
-<<<<<<< HEAD
-  (redeemer -> Outcome) ->
-  Methodology redeemer ->
-  Gen (Outcome, redeemer)
-mintingTupleGen f mRed = do
-=======
-  (redeemer -> Value -> Example) ->
+  (redeemer -> Value -> Outcome) ->
   Methodology redeemer ->
   Methodology Value ->
-  Gen (Example, redeemer, Value)
+  Gen (Outcome, redeemer, Value)
 mintingTupleGen f mRed mVal = do
->>>>>>> 2601e706
   let Methodology genR _ = mRed
   let Methodology genVal _ = mVal
   (r, v) <- (,) <$> genR <*> genVal
@@ -426,20 +406,12 @@
 
 mintingTupleShrink ::
   forall (redeemer :: Type).
-<<<<<<< HEAD
-  (redeemer -> Outcome) ->
-  Methodology redeemer ->
-  (Outcome, redeemer) ->
-  [(Outcome, redeemer)]
-mintingTupleShrink f mRed (ex, r) = do
-=======
-  (redeemer -> Value -> Example) ->
+  (redeemer -> Value -> Outcome) ->
   Methodology redeemer ->
   Methodology Value ->
-  (Example, redeemer, Value) ->
-  [(Example, redeemer, Value)]
+  (Outcome, redeemer, Value) ->
+  [(Outcome, redeemer, Value)]
 mintingTupleShrink f mRed mVal (ex, r, v) = do
->>>>>>> 2601e706
   let Methodology _ shrinkR = mRed
   let Methodology _ shrinkV = mVal
   (r', v') <- (,) <$> shrinkR r <*> shrinkV v
