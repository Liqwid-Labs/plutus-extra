--- conflicted
+++ resolved
@@ -1,6 +1,5 @@
 cradle:
   cabal:
-<<<<<<< HEAD
     - path: "./plutus-deriving/src"
       component: "lib:plutus-deriving"
 
@@ -16,10 +15,6 @@
     - path: "./plutus-extra/src"
       component: "lib:plutus-extra"
 
-=======
-    - path: "./plutus-extra/src"
-      component: "lib:plutus-extra"
->>>>>>> 4e9e48ca
     - path: "./plutus-extra/test"
       component: "plutus-extra:test:plutus-extra-test"
 
@@ -28,16 +23,16 @@
 
     - path: "./plutus-laws/src"
       component: "lib:plutus-laws"
-<<<<<<< HEAD
 
-=======
     - path: "./plutus-list/src"
       component: "lib:plutus-list"
+
     - path: "./plutus-list/test/property"
-      component: "test:plutus-list-properties"
+      component: "plutus-list:test:plutus-list-properties"
+
     - path: "./plutus-list/test/size"
-      component: "test:plutus-list-size"
->>>>>>> 4e9e48ca
+      component: "plutus-list:test:plutus-list-size"
+
     - path: "./plutus-numeric/src"
       component: "lib:plutus-numeric"
 
@@ -52,6 +47,15 @@
 
     - path: "./plutus-numeric/test/size"
       component: "plutus-numeric:test:size"
+
+    - path: "./plutus-numeric/test/rational-compare-size"
+      component: "plutus-numeric:test:rational-compare-size"
+
+    - path: "./plutus-numeric/test/natratio-compare-size"
+      component: "plutus-numeric:test:natratio-compare-size"
+
+    - path: "./plutus-numeric/test/natural-compare-size"
+      component: "plutus-numeric:test:natural-compare-size"
 
     - path: "./plutus-pretty/src"
       component: "lib:plutus-pretty"
@@ -69,4 +73,7 @@
       component: "lib:quickcheck-plutus-instances"
 
     - path: "./tasty-plutus/src"
-      component: "lib:tasty-plutus"+      component: "lib:tasty-plutus"
+
+    - path: "./tasty-plutus/test/Properties"
+      component: "tasty-plutus:test:properties"