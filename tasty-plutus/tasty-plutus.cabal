--- conflicted
+++ resolved
@@ -1,10 +1,6 @@
 cabal-version:      3.0
 name:               tasty-plutus
-<<<<<<< HEAD
 version:            4.0
-=======
-version:            3.3
->>>>>>> 24635f43
 extra-source-files: CHANGELOG.md
 
 common lang
