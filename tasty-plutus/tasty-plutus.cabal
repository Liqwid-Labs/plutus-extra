cabal-version:      3.0
name:               tasty-plutus
version:            6.0
extra-source-files: CHANGELOG.md

common lang
  default-language:   Haskell2010
  default-extensions:
    BangPatterns
    BinaryLiterals
    ConstraintKinds
    DataKinds
    DeriveFunctor
    DeriveGeneric
    DeriveTraversable
    DerivingStrategies
    DerivingVia
    DuplicateRecordFields
    EmptyCase
    FlexibleContexts
    FlexibleInstances
    GADTs
    GeneralizedNewtypeDeriving
    HexFloatLiterals
    ImportQualifiedPost
    InstanceSigs
    KindSignatures
    LambdaCase
    MultiParamTypeClasses
    NumericUnderscores
    OverloadedStrings
    ScopedTypeVariables
    StandaloneDeriving
    TupleSections
    TypeApplications
    TypeOperators
    TypeSynonymInstances
    UndecidableInstances

  ghc-options:
    -Wall -Wcompat -Wincomplete-uni-patterns -Wredundant-constraints
    -Wmissing-export-lists -Werror -Wincomplete-record-updates
    -Wmissing-deriving-strategies

library
  import:          lang
  exposed-modules:
    Test.Tasty.Plutus.Context
    Test.Tasty.Plutus.Options
    Test.Tasty.Plutus.Script.Property
    Test.Tasty.Plutus.Script.Size
    Test.Tasty.Plutus.Script.Unit
    Test.Tasty.Plutus.TestData
    Test.Tasty.Plutus.WithScript

  other-modules:
    Test.Tasty.Plutus.Internal.Context
    Test.Tasty.Plutus.Internal.Env
    Test.Tasty.Plutus.Internal.Feedback
    Test.Tasty.Plutus.Internal.Minting
    Test.Tasty.Plutus.Internal.Options
    Test.Tasty.Plutus.Internal.Run
    Test.Tasty.Plutus.Internal.WithScript
    Test.Tasty.Plutus.Options.QQ

  build-depends:
    , base                         ^>=4.14
    , bytestring                   ^>=0.10.12.0
    , cardano-api
    , containers                   ^>=0.6.2.1
    , mtl                          ^>=2.2.2
    , plutus-contract
    , plutus-extra                 ^>=4.0
    , plutus-ledger
    , plutus-ledger-api
<<<<<<< HEAD
    , plutus-numeric               ^>=4.1
    , plutus-pretty                ^>=2.1
=======
    , plutus-numeric     ^>=4.1
    , plutus-pretty      ^>=2.2
>>>>>>> a548effb
    , plutus-tx
    , pretty                       ^>=1.1.3.6
    , pretty-show                  ^>=1.10
    , QuickCheck                   ^>=2.14.2
    , quickcheck-plutus-instances  ^>=1.5
    , row-types                    ^>=1.0.1
    , safe                         ^>=0.3.19
    , serialise                    ^>=0.2.3.0
    , tagged                       ^>=0.8.6.1
    , tasty                        ^>=1.4.1
    , template-haskell             ^>=2.16.0.0
    , text                         ^>=1.2.4.1
    , vector                       ^>=0.12.3.0

  hs-source-dirs:  src

test-suite properties
  import:         lang
  type:           exitcode-stdio-1.0
  main-is:        Main.hs
  other-modules:
    MintingPolicy
    Validator
  hs-source-dirs: test/Properties
  build-depends:
    , base                         ^>=4.14
    , plutus-contract
    , plutus-extra                 ^>=4.0
    , plutus-ledger
    , plutus-ledger-api
    , plutus-numeric                 ^>=4.1
    , plutus-tx
    , plutus-tx-plugin
    , quickcheck-plutus-instances  ^>=1.5
    , tasty                        ^>=1.4.1
    , tasty-plutus                 ^>=6.0
    , tasty-quickcheck             ^>=0.10.1.2

  ghc-options:    -threaded -rtsopts -with-rtsopts=-N -O1<|MERGE_RESOLUTION|>--- conflicted
+++ resolved
@@ -73,13 +73,8 @@
     , plutus-extra                 ^>=4.0
     , plutus-ledger
     , plutus-ledger-api
-<<<<<<< HEAD
     , plutus-numeric               ^>=4.1
-    , plutus-pretty                ^>=2.1
-=======
-    , plutus-numeric     ^>=4.1
-    , plutus-pretty      ^>=2.2
->>>>>>> a548effb
+    , plutus-pretty                ^>=2.2
     , plutus-tx
     , pretty                       ^>=1.1.3.6
     , pretty-show                  ^>=1.10
@@ -103,6 +98,7 @@
   other-modules:
     MintingPolicy
     Validator
+
   hs-source-dirs: test/Properties
   build-depends:
     , base                         ^>=4.14
@@ -110,7 +106,7 @@
     , plutus-extra                 ^>=4.0
     , plutus-ledger
     , plutus-ledger-api
-    , plutus-numeric                 ^>=4.1
+    , plutus-numeric               ^>=4.1
     , plutus-tx
     , plutus-tx-plugin
     , quickcheck-plutus-instances  ^>=1.5
