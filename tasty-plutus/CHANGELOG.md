# Revision history for `tasty-plutus`

This format is based on [Keep A Changelog](https://keepachangelog.com/en/1.0.0).

## Unreleased

<<<<<<< HEAD
### Changed

* Rename `paysSelf` and `paysOther` into `paysToSelf` and `paysToOther` for
  consistency.
* Rename `ValidatorTest` to `ScriptTest`.

### Removed

* Various re-exports from `Test.Tasty.Plutus.Script.Unit`.
=======
## 4.0 -- 2021-11-11

- Plutus upgraded
  - `plutus` pinned to `3f089ccf0ca746b399c99afe51e063b0640af547`
  - `plutus-apps` pinned to `404af7ac3e27ebcb218c05f79d9a70ca966407c9`
>>>>>>> cf3d1264

## 3.4 -- 2021-11-03

* Add `ScriptInputPosition` option to control where in `txInfoInputs` the script
  input goes.
* Make `ContextBuilder` a `Monoid`.
* Add `Test.Tasty.Plutus.Script.Size`, containing a script size testing
  interface.

## 3.3 -- 2021-10-26

### Added

* `shouldn'tValidateTracing` and `shouldValidateTracing`, giving an explicit
  handle and predicate on traces.

## 3.2 -- 2021-10-19

### Changed

* Minting-related `ContextBuilder` functionality is now polymorphic in its
  `Purpose`.
* Fix a bug where _expected_ script failures reported as test failures in all
  cases, instead of only when unexpected.

## 3.1 -- 2021-10-14

### Added

* Support for QuickCheck-based property testing.
* Multiple new modules.
* Additional `tasty` options to control property-based execution.
* More examples in documentation.
* Dependency on `plutus-pretty`.
* New option for trace logs even on success for the unit-test-like interface.

### Changed

* Multiple definitions moved to own modules from `Unit`. `Unit` still re-exports
  these temporarily for backwards compatibility.
* Only one `Internal` module containing everything that needs hiding.
* `EvaluationError` no longer causes a test abort.

### Deleted

* `Test.Tasty.Plutus.Context.Internal` module (now merged into
  `Test.Tasty.Plutus.Internal`).

## 3.0 -- 2021-10-04

### Added

* `paysLovelaceToPubKey`, `paysLovelaceToWallet`.
* Minting validator support and functions.
* `TestData` type for testing API.
* Multiple `tasty` options.

### Changed

* `tagged` is now `datum` to reflect its more general purpose.
* 'Construction' functions in `Context` are now polymorphic over
  `Purpose`s.
* `InputType` and `OutputType` unified into `ExternalType`.
* Testing API now supports minting, and has been reworked with that in mind.
* Significant modifications to the entire testing API to use Plutus' own CEK
  interpreter.
* `WithValidator` is now `WithScript`.
* `Test.Tasty.Plutus.Validator.Unit` is now `Test.Tasty.Plutus.Script.Unit`.
* Plutus bumped to `58c093a49eb7a369865e361179d649264fc817a4`.

### Removed

* `ForCertifying` and `ForRewarding` constructors of `Purpose`. We have no plans
  to support these.
* `spendsFromSelf`, as self-spending is now handled differently.
* `compile`, as this is now handled purely internally.
* `DecodeFailure`, as this condition no longer exists.
* Dependencies on `validation` and `witherable`.

## 2.0 -- 2021-09-14

### Changed

* Better rendering of record-like things.
* Depend on `pretty-show`.

### Removed

* `Pretty` instances, as we now use `pretty` instead of `prettyprinter`.

### Removed

* All `Pretty` instances.

## 1.0 -- 2021-09-08

* Initial release.<|MERGE_RESOLUTION|>--- conflicted
+++ resolved
@@ -4,7 +4,6 @@
 
 ## Unreleased
 
-<<<<<<< HEAD
 ### Changed
 
 * Rename `paysSelf` and `paysOther` into `paysToSelf` and `paysToOther` for
@@ -14,13 +13,13 @@
 ### Removed
 
 * Various re-exports from `Test.Tasty.Plutus.Script.Unit`.
-=======
+
 ## 4.0 -- 2021-11-11
 
-- Plutus upgraded
-  - `plutus` pinned to `3f089ccf0ca746b399c99afe51e063b0640af547`
-  - `plutus-apps` pinned to `404af7ac3e27ebcb218c05f79d9a70ca966407c9`
->>>>>>> cf3d1264
+### Changed
+
+* Plutus upgrade: `plutus` pinned to `3f089ccf0ca746b399c99afe51e063b0640af547`, 
+  `plutus-apps` pinned to `404af7ac3e27ebcb218c05f79d9a70ca966407c9`
 
 ## 3.4 -- 2021-11-03
 
