{-# LANGUAGE Trustworthy #-}

{- |
 Module: Test.Tasty.Plutus.Context
 Copyright: (C) MLabs 2021
 License: Apache 2.0
 Maintainer: Koz Ross <koz@mlabs.city>
 Portability: GHC only
 Stability: Experimental

 An interface for building up Plutus script contexts for testing purposes.

 = Note on self-spending

 Currently, if you need to set up a context for spending from the script itself,
 you need to pass a `Value` to the 'Test.Tasty.Plutus.TestData.TestData' that
 is used to run the test. This is counter-intuitive, and will be fixed in a
 future release.
-}
module Test.Tasty.Plutus.Context (
  -- * Types

  -- ** Classification and labelling
  Purpose (..),

  -- ** Building contexts
  ExternalType (..),
  Input (..),
  Output (..),
  Minting (..),
  ContextBuilder,

  -- * Functions
  outputsToInputs,

  -- ** Basic construction
  input,
  output,
  signedWith,
  datum,
  addDatum,
  minting,

  -- ** Paying
  paysToPubKey,
  paysTokensToPubKey,
  paysToWallet,
  paysTokensToWallet,
  paysLovelaceToPubKey,
  paysLovelaceToWallet,
  paysToSelf,
  paysToOther,
  paysTokensToOther,

  -- ** Spending
  spendsFromPubKey,
  spendsTokensFromPubKey,
  spendsFromWallet,
  spendsTokensFromWallet,
  spendsFromPubKeySigned,
  spendsTokensFromPubKeySigned,
  spendsFromWalletSigned,
  spendsTokensFromWalletSigned,
  spendsFromOther,
  spendsTokensFromOther,

  -- ** Minting
  mintsValue,

  -- ** Combining Contexts
  makeIncompleteContexts,
) where

import Data.Kind (Type)
import Data.Sequence qualified as Seq
import Plutus.V1.Ledger.Ada (lovelaceValueOf)
import Plutus.V1.Ledger.Crypto (PubKeyHash)
import Plutus.V1.Ledger.Scripts (ValidatorHash)
import Plutus.V1.Ledger.Value (TokenName, Value)
import PlutusTx.Builtins (BuiltinData)
import PlutusTx.IsData.Class (ToData (toBuiltinData))
import PlutusTx.Positive (Positive)
import Test.Tasty.Plutus.Internal.Context (
  ContextBuilder (ContextBuilder),
  ExternalType (OwnType, PubKeyType, ScriptType),
  Input (Input),
  Minting (Mint),
  Output (Output),
  Purpose (ForMinting, ForSpending),
  ValueType (GeneralValue, TokensValue),
  makeIncompleteContexts,
  outputsToInputs,
 )
import Wallet.Emulator.Types (Wallet, walletPubKeyHash)

{- | Single-input context.

 @since 1.0
-}
input ::
  forall (p :: Purpose).
  Input ->
  ContextBuilder p
input x =
  ContextBuilder (Seq.singleton x) mempty mempty mempty mempty

{- | Single-output context.

 @since 1.0
-}
output ::
  forall (p :: Purpose).
  Output ->
  ContextBuilder p
output x =
  ContextBuilder mempty (Seq.singleton x) mempty mempty mempty

{- | Context with one signature.

 @since 1.0
-}
signedWith ::
  forall (p :: Purpose).
  PubKeyHash ->
  ContextBuilder p
signedWith pkh =
  ContextBuilder mempty mempty (Seq.singleton pkh) mempty mempty

{- | Context with one additional datum.

 @since 1.0
-}
datum ::
  forall (p :: Purpose).
  BuiltinData ->
  ContextBuilder p
datum d =
  ContextBuilder mempty mempty mempty (Seq.singleton d) mempty

{- | Short for @'datum' '.' 'toBuiltinData'@.

 @since 3.0
-}
addDatum ::
  forall (p :: Purpose) (a :: Type).
  (ToData a) =>
  a ->
  ContextBuilder p
addDatum = datum . toBuiltinData

<<<<<<< HEAD
{- | Context with minting Value.

 = Note

 Value minted with different MintingPolicy.
 Do not use this for tokens being minted by the tested MintingPolicy;

 AssetСlasses with CurrencySymbol matching testCurrencySymbol in TransactionConfig
 will be excluded from the resulting ScriptContext
=======
{- | Context with one minting using a different MintingPolicy.
>>>>>>> 0f45d4ec

 @since 3.2
-}
minting ::
  forall (p :: Purpose).
  Minting ->
  ContextBuilder p
minting =
  ContextBuilder mempty mempty mempty mempty . Seq.singleton

{- | Indicate that a payment must happen to the given public key, worth the
 given amount.

 @since 1.0
-}
paysToPubKey ::
  forall (p :: Purpose).
  PubKeyHash ->
  Value ->
  ContextBuilder p
paysToPubKey pkh =
  output . Output (PubKeyType pkh) . GeneralValue

{- | Indicate that the given positive amount of 'TokenName' belonging
 to the tested minting policy must happen to the given public key.

 @since 6.0
-}
paysTokensToPubKey ::
  forall (r :: Type).
  PubKeyHash ->
  (TokenName, Positive) ->
  ContextBuilder ( 'ForMinting r)
paysTokensToPubKey pkh (tn, pos) =
  output . Output (PubKeyType pkh) $ TokensValue tn pos

{- | Indicate that a payment must happen to the given 'Wallet', worth the
 given amount.

 @since 1.0
-}
paysToWallet ::
  forall (p :: Purpose).
  Wallet ->
  Value ->
  ContextBuilder p
paysToWallet wallet = paysToPubKey (walletPubKeyHash wallet)

<<<<<<< HEAD
{- | Indicate that the given positive amount of 'TokenName' belonging
 to the tested minting policy must be payed to the given 'Wallet'.

 @since 6.0
-}
paysTokensToWallet ::
  forall (r :: Type).
  Wallet ->
  (TokenName, Positive) ->
  ContextBuilder ( 'ForMinting r)
paysTokensToWallet wallet = paysTokensToPubKey (walletPubKeyHash wallet)

{- | Indicate that the script being tested must pay itself the given amount.
=======
{- | Indicate that a payment must happen to the script being tested, worth
 the given amount.
>>>>>>> 0f45d4ec

 @since 4.0
-}
paysToSelf ::
  forall (d :: Type) (r :: Type).
  (ToData d) =>
  Value ->
  d ->
  ContextBuilder ( 'ForSpending d r)
paysToSelf v dt =
  output . Output (OwnType . toBuiltinData $ dt) $ GeneralValue v

{- | Indicate that a payment must happen to another script, worth the
 given amount.

 @since 4.0
-}
paysToOther ::
  forall (p :: Purpose) (a :: Type).
  (ToData a) =>
  ValidatorHash ->
  Value ->
  a ->
  ContextBuilder p
paysToOther hash v dt =
  output . Output (ScriptType hash . toBuiltinData $ dt) $ GeneralValue v

{- | Indicate that the given positive amount of 'TokenName' belonging
 to the tested minting policy must be payed to another script.

 @since 6.0
-}
paysTokensToOther ::
  forall (a :: Type) (r :: Type).
  (ToData a) =>
  ValidatorHash ->
  (TokenName, Positive) ->
  a ->
  ContextBuilder ( 'ForMinting r)
paysTokensToOther hash (tn, pos) dt =
  output . Output (ScriptType hash . toBuiltinData $ dt) $ TokensValue tn pos

{- | As 'paysToPubKey', but using Lovelace.

 @since 3.0
-}
paysLovelaceToPubKey ::
  forall (p :: Purpose).
  PubKeyHash ->
  Integer ->
  ContextBuilder p
paysLovelaceToPubKey pkh = paysToPubKey pkh . lovelaceValueOf

{- | As 'paysToWallet', but using Lovelace.

 @since 3.0
-}
paysLovelaceToWallet ::
  forall (p :: Purpose).
  Wallet ->
  Integer ->
  ContextBuilder p
paysLovelaceToWallet wallet = paysToWallet wallet . lovelaceValueOf

{- | Indicate that the given amount must be spent from the given public key.

 @since 1.0
-}
spendsFromPubKey ::
  forall (p :: Purpose).
  PubKeyHash ->
  Value ->
  ContextBuilder p
spendsFromPubKey pkh =
  input . Input (PubKeyType pkh) . GeneralValue

{- | Indicate that the given positive amount of 'TokenName' belonging
 to the tested minting policy must be spent from the given public key.

 @since 6.0
-}
spendsTokensFromPubKey ::
  forall (r :: Type).
  PubKeyHash ->
  (TokenName, Positive) ->
  ContextBuilder ( 'ForMinting r)
spendsTokensFromPubKey pkh (tn, pos) =
  input . Input (PubKeyType pkh) $ TokensValue tn pos

{- | As 'spendsFromPubKey', with an added signature.

 @since 1.0
-}
spendsFromPubKeySigned ::
  forall (p :: Purpose).
  PubKeyHash ->
  Value ->
  ContextBuilder p
spendsFromPubKeySigned pkh v = signedWith pkh <> spendsFromPubKey pkh v

{- | As 'spendsTokensFromPubKey', with an added signature.

 @since 6.0
-}
spendsTokensFromPubKeySigned ::
  forall (r :: Type).
  PubKeyHash ->
  (TokenName, Positive) ->
  ContextBuilder ( 'ForMinting r)
spendsTokensFromPubKeySigned pkh (tn, pos) =
  signedWith pkh <> spendsTokensFromPubKey pkh (tn, pos)

{- | Indicate that the given amount must be spent from the given 'Wallet'.

 @since 1.0
-}
spendsFromWallet ::
  forall (p :: Purpose).
  Wallet ->
  Value ->
  ContextBuilder p
spendsFromWallet wallet = spendsFromPubKey (walletPubKeyHash wallet)

{- | Indicate that the given positive amount of 'TokenName' belonging
 to the tested minting policy must be spent from the given 'Wallet'

 @since 6.0
-}
spendsTokensFromWallet ::
  forall (r :: Type).
  Wallet ->
  (TokenName, Positive) ->
  ContextBuilder ( 'ForMinting r)
spendsTokensFromWallet wallet = spendsTokensFromPubKey (walletPubKeyHash wallet)

{- | As 'spendsFromWallet', with an added signature.

 @since 1.0
-}
spendsFromWalletSigned ::
  forall (p :: Purpose).
  Wallet ->
  Value ->
  ContextBuilder p
spendsFromWalletSigned wallet =
  spendsFromPubKeySigned (walletPubKeyHash wallet)

{- | As 'spendsTokensFromWallet', with an added signature.

 @since 6.0
-}
spendsTokensFromWalletSigned ::
  forall (r :: Type).
  Wallet ->
  (TokenName, Positive) ->
  ContextBuilder ( 'ForMinting r)
spendsTokensFromWalletSigned wallet =
  spendsTokensFromPubKeySigned (walletPubKeyHash wallet)

{- | Indicate that the given amount must be spent from another script.

 @since 1.0
-}
spendsFromOther ::
  forall (p :: Purpose) (datum :: Type).
  (ToData datum) =>
  ValidatorHash ->
  Value ->
  datum ->
  ContextBuilder p
spendsFromOther hash v d =
  input . Input (ScriptType hash . toBuiltinData $ d) $ GeneralValue v

{- | Indicate that the given positive amount of 'TokenName' belonging
 to the tested minting policy must be spent from another script.

 @since 6.0
-}
spendsTokensFromOther ::
  forall (datum :: Type) (r :: Type).
  (ToData datum) =>
  ValidatorHash ->
  (TokenName, Positive) ->
  datum ->
  ContextBuilder ( 'ForMinting r)
spendsTokensFromOther hash (tn, pos) d =
  input . Input (ScriptType hash . toBuiltinData $ d) $ TokensValue tn pos

<<<<<<< HEAD
{- | Indicate that the given 'Value' must be minted with another minting policy.
=======
{- | Indicate that the given 'Value' must be minted with another MintingPolicy.
>>>>>>> 0f45d4ec

 @since 3.2
-}
mintsValue ::
  forall (p :: Purpose).
  Value ->
  ContextBuilder p
mintsValue = minting . Mint<|MERGE_RESOLUTION|>--- conflicted
+++ resolved
@@ -148,19 +148,14 @@
   ContextBuilder p
 addDatum = datum . toBuiltinData
 
-<<<<<<< HEAD
-{- | Context with minting Value.
+{- | Context with minting Value using a MintingPolicy other than the tested one.
 
  = Note
 
- Value minted with different MintingPolicy.
- Do not use this for tokens being minted by the tested MintingPolicy;
+ Do not use this for Value being minted by the tested MintingPolicy;
 
  AssetСlasses with CurrencySymbol matching testCurrencySymbol in TransactionConfig
  will be excluded from the resulting ScriptContext
-=======
-{- | Context with one minting using a different MintingPolicy.
->>>>>>> 0f45d4ec
 
  @since 3.2
 -}
@@ -209,7 +204,6 @@
   ContextBuilder p
 paysToWallet wallet = paysToPubKey (walletPubKeyHash wallet)
 
-<<<<<<< HEAD
 {- | Indicate that the given positive amount of 'TokenName' belonging
  to the tested minting policy must be payed to the given 'Wallet'.
 
@@ -222,11 +216,8 @@
   ContextBuilder ( 'ForMinting r)
 paysTokensToWallet wallet = paysTokensToPubKey (walletPubKeyHash wallet)
 
-{- | Indicate that the script being tested must pay itself the given amount.
-=======
 {- | Indicate that a payment must happen to the script being tested, worth
  the given amount.
->>>>>>> 0f45d4ec
 
  @since 4.0
 -}
@@ -415,11 +406,8 @@
 spendsTokensFromOther hash (tn, pos) d =
   input . Input (ScriptType hash . toBuiltinData $ d) $ TokensValue tn pos
 
-<<<<<<< HEAD
-{- | Indicate that the given 'Value' must be minted with another minting policy.
-=======
-{- | Indicate that the given 'Value' must be minted with another MintingPolicy.
->>>>>>> 0f45d4ec
+{- | Indicate that the given 'Value' must be minted with minting policy
+ other than the tested one.
 
  @since 3.2
 -}
