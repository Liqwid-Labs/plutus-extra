cabal-version:      3.0
name:               tasty-plutus
version:            7.0
extra-source-files: CHANGELOG.md

common lang
  default-language:   Haskell2010
  default-extensions:
    BangPatterns
    BinaryLiterals
    ConstraintKinds
    DataKinds
    DeriveFunctor
    DeriveGeneric
    DeriveTraversable
    DerivingStrategies
    DerivingVia
    DuplicateRecordFields
    EmptyCase
    FlexibleContexts
    FlexibleInstances
    GADTs
    GeneralizedNewtypeDeriving
    HexFloatLiterals
    ImportQualifiedPost
    InstanceSigs
    KindSignatures
    LambdaCase
    MultiParamTypeClasses
    NumericUnderscores
    OverloadedStrings
    ScopedTypeVariables
    StandaloneDeriving
    TupleSections
    TypeApplications
    TypeOperators
    TypeSynonymInstances
    UndecidableInstances

  ghc-options:
    -Wall -Wcompat -Wincomplete-uni-patterns -Wredundant-constraints
    -Wmissing-export-lists -Werror -Wincomplete-record-updates
    -Wmissing-deriving-strategies

library
  import:          lang
  exposed-modules:
    Test.Tasty.Plutus.Context
    Test.Tasty.Plutus.Options
    Test.Tasty.Plutus.Script.Property
    Test.Tasty.Plutus.Script.Size
    Test.Tasty.Plutus.Script.Unit
    Test.Tasty.Plutus.TestData
    Test.Tasty.Plutus.TestScript
    Test.Tasty.Plutus.WithScript

  other-modules:
    Test.Tasty.Plutus.Internal.Context
    Test.Tasty.Plutus.Internal.DumpScript
    Test.Tasty.Plutus.Internal.Env
    Test.Tasty.Plutus.Internal.Feedback
    Test.Tasty.Plutus.Internal.Minting
    Test.Tasty.Plutus.Internal.Options
    Test.Tasty.Plutus.Internal.Run
    Test.Tasty.Plutus.Internal.TestScript
    Test.Tasty.Plutus.Internal.WithScript
    Test.Tasty.Plutus.Options.QQ

  build-depends:
    , base                         ^>=4.14
    , bytestring                   ^>=0.10.12.0
    , cardano-api
<<<<<<< HEAD
    , containers         ^>=0.6.2.1
    , filepath           ^>=1.4.2
    , mtl                ^>=2.2.2
    , plutus-contract
    , plutus-core
=======
    , containers                   ^>=0.6.2.1
    , mtl                          ^>=2.2.2
    , plutus-contract
    , plutus-extra                 ^>=5.0
>>>>>>> 47223054
    , plutus-ledger
    , plutus-ledger-api
    , plutus-numeric               ^>=5.0
    , plutus-pretty                ^>=3.0
    , plutus-tx
    , plutus-tx-plugin
    , pretty                       ^>=1.1.3.6
    , pretty-show                  ^>=1.10
    , QuickCheck                   ^>=2.14.2
    , quickcheck-plutus-instances  ^>=2.0
    , row-types                    ^>=1.0.1
    , safe                         ^>=0.3.19
    , serialise                    ^>=0.2.3.0
    , tagged                       ^>=0.8.6.1
    , tasty                        ^>=1.4.1
    , template-haskell             ^>=2.16.0.0
    , text                         ^>=1.2.4.1
    , vector                       ^>=0.12.3.0

  hs-source-dirs:  src

test-suite properties
  import:         lang
  type:           exitcode-stdio-1.0
  main-is:        Main.hs
  other-modules:
    MintingPolicy
    Validator

  hs-source-dirs: test/Properties
  build-depends:
    , base                         ^>=4.14
    , plutus-contract
    , plutus-extra                 ^>=5.0
    , plutus-ledger
    , plutus-ledger-api
    , plutus-numeric               ^>=5.0
    , plutus-tx
    , plutus-tx-plugin
    , quickcheck-plutus-instances  ^>=2.0
    , tasty                        ^>=1.4.1
    , tasty-plutus                 ^>=7.0
    , tasty-quickcheck             ^>=0.10.1.2

  ghc-options:    -threaded -rtsopts -with-rtsopts=-N -O1<|MERGE_RESOLUTION|>--- conflicted
+++ resolved
@@ -1,6 +1,6 @@
 cabal-version:      3.0
 name:               tasty-plutus
-version:            7.0
+version:            7.1
 extra-source-files: CHANGELOG.md
 
 common lang
@@ -70,18 +70,12 @@
     , base                         ^>=4.14
     , bytestring                   ^>=0.10.12.0
     , cardano-api
-<<<<<<< HEAD
-    , containers         ^>=0.6.2.1
-    , filepath           ^>=1.4.2
-    , mtl                ^>=2.2.2
+    , containers                   ^>=0.6.2.1
+    , filepath                     ^>=1.4.2
+    , mtl                          ^>=2.2.2
     , plutus-contract
     , plutus-core
-=======
-    , containers                   ^>=0.6.2.1
-    , mtl                          ^>=2.2.2
-    , plutus-contract
     , plutus-extra                 ^>=5.0
->>>>>>> 47223054
     , plutus-ledger
     , plutus-ledger-api
     , plutus-numeric               ^>=5.0
@@ -123,7 +117,7 @@
     , plutus-tx-plugin
     , quickcheck-plutus-instances  ^>=2.0
     , tasty                        ^>=1.4.1
-    , tasty-plutus                 ^>=7.0
+    , tasty-plutus                 ^>=7.1
     , tasty-quickcheck             ^>=0.10.1.2
 
   ghc-options:    -threaded -rtsopts -with-rtsopts=-N -O1