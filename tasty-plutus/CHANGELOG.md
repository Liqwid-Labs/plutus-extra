--- conflicted
+++ resolved
@@ -4,7 +4,6 @@
 
 ## Unreleased
 
-<<<<<<< HEAD
 ### Changed
 
 * Rename `paysSelf` and `paysOther` into `paysToSelf` and `paysToOther` for
@@ -14,14 +13,13 @@
 ### Removed
 
 * Various re-exports from `Test.Tasty.Plutus.Script.Unit`.
-=======
+
 ## 3.2 -- 2021-10-19
 
 ### Changed
 
 * Minting-related `ContextBuilder` functionality is now polymorphic in its
   `Purpose`.
->>>>>>> 08a591b5
 
 ## 3.1 -- 2021-10-14
 
