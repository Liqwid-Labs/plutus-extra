{-# LANGUAGE Trustworthy #-}

{- |
 Module: Test.Tasty.Plutus.Script.Property
 Copyright: (C) MLabs 2021
 License: Apache 2.0
 Maintainer: Koz Ross <koz@mlabs.city>
 Portability: GHC only
 Stability: Experimental

 Generates QuickCheck property tests for validator and minting policy testing.

 = Example usage

 > myProperties :: TestTree
 > myProperties = withValidator "Property testing my spending" myValidator $ do
 >   scriptProperty "Some property" myGenerator mkContext
 >   scriptProperty "Some other property" anotherGenerator mkContext
 >   ...

 = Note

 In general, we assume that the 'ContextBuilder' is kept (fairly) stable; the
 goal of 'scriptProperty' is to test behaviour under changing 'TestData' (aka,
 inputs). However, frequently, there is a need to know about what kind of
 inputs we have to make a context that even makes sense at all, regardless of
 whether the inputs are \'good\' or not. Therefore, we provide a \'hook\' into
 this system for when it's needed.
-}
module Test.Tasty.Plutus.Script.Property (
  scriptProperty,
) where

import Control.Arrow ((>>>))
import Control.Monad (guard)
import Control.Monad.RWS.Strict (tell)
import Control.Monad.Reader (Reader, ask, asks, runReader)
import Data.Kind (Type)
import Data.Proxy (Proxy (Proxy))
import Data.Sequence qualified as Seq
import Data.Tagged (Tagged (Tagged))
import Data.Text (Text)
import Plutus.V1.Ledger.Contexts (ScriptContext)
import Plutus.V1.Ledger.Scripts (
  MintingPolicy,
  ScriptError (
    EvaluationError,
    EvaluationException,
    MalformedScript
  ),
  Validator,
 )
import Plutus.V1.Ledger.Value (Value)
import PlutusTx.IsData.Class (FromData, ToData)
import Test.QuickCheck (
  Args (maxSize, maxSuccess),
  Gen,
  Property,
  Result (Failure, GaveUp, NoExpectedFailure, Success),
  checkCoverage,
  counterexample,
  cover,
  forAllShrinkShow,
  property,
  quickCheckWithResult,
  stdArgs,
 )
import Test.Tasty.Options (OptionDescription (Option), OptionSet, lookupOption)
import Test.Tasty.Plutus.Internal.Context (
  ContextBuilder,
  Purpose (ForMinting, ForSpending),
  TransactionConfig,
 )
import Test.Tasty.Plutus.Internal.Env (
  SomeScript (SomeMinter, SomeSpender),
  getContext,
  getScriptContext,
  getScriptResult,
  prepareConf,
 )
import Test.Tasty.Plutus.Internal.Feedback (
  dumpState',
  internalError,
  malformedScript,
  noOutcome,
  noParse,
  ourStyle,
  scriptException,
  unexpectedFailure,
  unexpectedSuccess,
 )
import Test.Tasty.Plutus.Internal.Options (
  PropertyMaxSize (PropertyMaxSize),
  PropertyTestCount (PropertyTestCount),
 )
import Test.Tasty.Plutus.Internal.Run (
  ScriptResult (
    InternalError,
    NoOutcome,
    ParseFailed,
    ScriptFailed,
    ScriptPassed
  ),
 )
import Test.Tasty.Plutus.Internal.WithScript (
  WithScript (WithMinting, WithSpending),
 )
import Test.Tasty.Plutus.Options (
  Fee,
  ScriptInputPosition,
  TestCurrencySymbol,
  TestTxId,
  TestValidatorHash,
  TimeRange,
 )
import Test.Tasty.Plutus.TestData (
  Example (Bad, Good),
  Generator (GenForMinting, GenForSpending),
  Methodology (Methodology),
  TestData (MintingTest, SpendingTest),
 )
import Test.Tasty.Providers (
  IsTest (run, testOptions),
  singleTest,
  testFailed,
  testPassed,
 )
import Text.PrettyPrint (
  Doc,
  hang,
  renderStyle,
  text,
  ($+$),
 )
import Text.Show.Pretty (ppDoc)
import Type.Reflection (Typeable)
import Prelude

{- | Given a way of generating 'TestData', and converting a generated 'TestData'
 into a 'ContextBuilder', check that:

 * For any 'TestData' classified as 'Good', the script succeeds; and
 * For any 'TestData' classified as 'Bad', the script fails.

 This will also check /coverage/: specifically, the property will fail unless
 the provided generation method produces roughly equal numbers of 'Good' and
 'Bad'-classified cases.

 @since 3.1
-}
scriptProperty ::
  forall (p :: Purpose).
  String ->
  Generator p ->
  (TestData p -> ContextBuilder p) ->
  WithScript p ()
scriptProperty name gen mkCB = case gen of
  GenForSpending f mDat mRed mVal -> WithSpending $ do
    val <- ask
    let generator = spendingTupleGen f mDat mRed mVal
    let shrinker = spendingTupleShrink f mDat mRed mVal
    tell
      . Seq.singleton
      . singleTest name
      . Spender val generator shrinker
      $ mkCB
  GenForMinting f mRed mVal -> WithMinting $ do
    mp <- ask
    let generator = mintingTupleGen f mRed mVal
    let shrinker = mintingTupleShrink f mRed mVal
    tell
      . Seq.singleton
      . singleTest name
      . Minter mp generator shrinker
      $ mkCB

-- Helpers

data PropertyTest (p :: Purpose) where
  Spender ::
    ( ToData datum
    , ToData redeemer
    , FromData datum
    , FromData redeemer
    , Show datum
    , Show redeemer
    ) =>
    Validator ->
    Gen (Example, datum, redeemer, Value) ->
    ((Example, datum, redeemer, Value) -> [(Example, datum, redeemer, Value)]) ->
    (TestData 'ForSpending -> ContextBuilder 'ForSpending) ->
    PropertyTest 'ForSpending
  Minter ::
    ( ToData redeemer
    , FromData redeemer
    , Show redeemer
    ) =>
    MintingPolicy ->
    Gen (Example, redeemer, Value) ->
    ((Example, redeemer, Value) -> [(Example, redeemer, Value)]) ->
    (TestData 'ForMinting -> ContextBuilder 'ForMinting) ->
    PropertyTest 'ForMinting

data PropertyEnv (p :: Purpose) = PropertyEnv
  { envOpts :: OptionSet
  , envPropertyTest :: PropertyTest p
  , envTestData :: TestData p
  , envExpected :: Example
  }

getConf ::
  forall (p :: Purpose).
  PropertyEnv p ->
  TransactionConfig
getConf = prepareConf envOpts

getCB ::
  forall (p :: Purpose).
  PropertyEnv p ->
  ContextBuilder p
getCB env = case envPropertyTest env of
  Spender _ _ _ mkCB -> mkCB $ envTestData env
  Minter _ _ _ mkCB -> mkCB $ envTestData env

getScript ::
  forall (p :: Purpose).
  PropertyEnv p ->
  SomeScript p
getScript =
  envPropertyTest >>> \case
    Spender val _ _ _ -> SomeSpender val
    Minter mp _ _ _ -> SomeMinter mp

getSC ::
  forall (p :: Purpose).
  PropertyEnv p ->
  ScriptContext
getSC = getScriptContext getConf getCB envTestData

getDumpedState ::
  forall (p :: Purpose).
  [Text] ->
  PropertyEnv p ->
  Doc
getDumpedState = dumpState' getConf getCB envTestData

instance (Typeable p) => IsTest (PropertyTest p) where
  run opts vt _ = do
    let PropertyTestCount testCount' = lookupOption opts
    let PropertyMaxSize maxSize' = lookupOption opts
    let args = stdArgs {maxSuccess = testCount', maxSize = maxSize'}
    res <- quickCheckWithResult args go
    pure $ case res of
      Success {} -> testPassed ""
      GaveUp {} -> testFailed "Internal error: gave up."
      Failure {} -> testFailed ""
      NoExpectedFailure {} -> testFailed "Internal error: expected failure but saw none."
    where
      go :: Property
      go = case vt of
        Spender _ gen shrinker _ ->
          forAllShrinkShow gen shrinker prettySpender $ spenderProperty opts vt
        Minter _ gen shrinker _ ->
          forAllShrinkShow gen shrinker prettyMinter $ minterProperty opts vt
  testOptions =
    Tagged
      [ Option @Fee Proxy
      , Option @TimeRange Proxy
      , Option @TestTxId Proxy
      , Option @TestCurrencySymbol Proxy
      , Option @TestValidatorHash Proxy
      , Option @PropertyTestCount Proxy
      , Option @PropertyMaxSize Proxy
      , Option @ScriptInputPosition Proxy
      ]

spenderProperty ::
  forall (datum :: Type) (redeemer :: Type).
  ( ToData datum
  , ToData redeemer
  , FromData datum
  , FromData redeemer
  , Show datum
  , Show redeemer
  ) =>
  OptionSet ->
  PropertyTest 'ForSpending ->
  (Example, datum, redeemer, Value) ->
  Property
spenderProperty opts vt (ex, d, r, v) =
  let td = SpendingTest d r v
      env =
        PropertyEnv
          { envOpts = opts
          , envPropertyTest = vt
          , envExpected = ex
          , envTestData = td
          }
   in checkCoverage
        . cover 0.5 (ex == Good) "good"
        . (`runReader` env)
        . produceResult
        $ getScriptResult getScript envTestData (getContext getSC) env

prettySpender ::
  forall (datum :: Type) (redeemer :: Type).
  (Show datum, Show redeemer) =>
  (Example, datum, redeemer, Value) ->
  String
prettySpender (ex, d, r, v) =
  renderStyle ourStyle $
    ""
      $+$ hang "Case" 4 (text . show $ ex)
      $+$ hang "Inputs" 4 dumpInputs
  where
    dumpInputs :: Doc
    dumpInputs =
      "Datum"
        $+$ ppDoc d
        $+$ "Redeemer"
        $+$ ppDoc r
        $+$ "Value"
        $+$ ppDoc v

minterProperty ::
  forall (redeemer :: Type).
  (FromData redeemer, ToData redeemer, Show redeemer) =>
<<<<<<< HEAD
  MintingPolicy ->
  TransactionConfig ->
  (TestData 'ForMinting -> ContextBuilder 'ForMinting) ->
  (Example, redeemer, Value) ->
  Property
minterProperty mp tc mkCB (ex, r, v) =
  let td = MintingTest r v
      context = compileMinting tc (mkCB td) v
      context' = Context . toBuiltinData $ context
      r' = Redeemer . toBuiltinData $ r
=======
  OptionSet ->
  PropertyTest 'ForMinting ->
  (Example, redeemer) ->
  Property
minterProperty opts vt (ex, r) =
  let td = MintingTest r
      env =
        PropertyEnv
          { envOpts = opts
          , envPropertyTest = vt
          , envExpected = ex
          , envTestData = td
          }
>>>>>>> a61227b1
   in checkCoverage
        . cover 0.5 (ex == Good) "good"
        . (`runReader` env)
        . produceResult
        $ getScriptResult getScript envTestData (getContext getSC) env

prettyMinter ::
  forall (redeemer :: Type).
  (Show redeemer) =>
  (Example, redeemer, Value) ->
  String
prettyMinter (ex, r, v) =
  renderStyle ourStyle $
    ""
      $+$ hang "Case" 4 (text . show $ ex)
      $+$ hang "Inputs" 4 dumpInputs
  where
    dumpInputs :: Doc
    dumpInputs =
      "Redeemer"
        $+$ ppDoc r
        $+$ "Value"
        $+$ ppDoc v

spendingTupleGen ::
  forall (datum :: Type) (redeemer :: Type).
  (datum -> redeemer -> Value -> Example) ->
  Methodology datum ->
  Methodology redeemer ->
  Methodology Value ->
  Gen (Example, datum, redeemer, Value)
spendingTupleGen f mDat mRed mVal = do
  let Methodology genD _ = mDat
  let Methodology genR _ = mRed
  let Methodology genVal _ = mVal
  (d, r, v) <- (,,) <$> genD <*> genR <*> genVal
  pure (f d r v, d, r, v)

spendingTupleShrink ::
  forall (datum :: Type) (redeemer :: Type).
  (datum -> redeemer -> Value -> Example) ->
  Methodology datum ->
  Methodology redeemer ->
  Methodology Value ->
  (Example, datum, redeemer, Value) ->
  [(Example, datum, redeemer, Value)]
spendingTupleShrink f mDat mRed mVal (ex, d, r, v) = do
  let Methodology _ shrinkD = mDat
  let Methodology _ shrinkR = mRed
  let Methodology _ shrinkV = mVal
  (d', r', v') <- (,,) <$> shrinkD d <*> shrinkR r <*> shrinkV v
  guard (f d' r' v' == ex)
  pure (ex, d', r', v')

mintingTupleGen ::
  forall (redeemer :: Type).
  (redeemer -> Value -> Example) ->
  Methodology redeemer ->
  Methodology Value ->
  Gen (Example, redeemer, Value)
mintingTupleGen f mRed mVal = do
  let Methodology genR _ = mRed
  let Methodology genVal _ = mVal
  (r, v) <- (,) <$> genR <*> genVal
  pure (f r v, r, v)

mintingTupleShrink ::
  forall (redeemer :: Type).
  (redeemer -> Value -> Example) ->
  Methodology redeemer ->
  Methodology Value ->
  (Example, redeemer, Value) ->
  [(Example, redeemer, Value)]
mintingTupleShrink f mRed mVal (ex, r, v) = do
  let Methodology _ shrinkR = mRed
  let Methodology _ shrinkV = mVal
  (r', v') <- (,) <$> shrinkR r <*> shrinkV v
  guard (f r v == ex)
  pure (ex, r', v')

counter :: String -> Property
counter s = counterexample s False

produceResult ::
  Either ScriptError ([Text], ScriptResult) ->
  Reader (PropertyEnv p) Property
produceResult sr = do
  ex <- asks envExpected
  case sr of
    Left err -> case err of
      EvaluationError logs msg ->
        asks envExpected >>= \case
          Good -> asks (counter . unexpectedFailure (getDumpedState logs) msg)
          Bad -> pass
      EvaluationException name msg -> pure . counter $ scriptException name msg
      MalformedScript msg -> pure . counter $ malformedScript msg
    Right (logs, res) -> case (ex, res) of
      (_, NoOutcome) -> asks (counter . noOutcome state)
      (Bad, ScriptPassed) -> asks (counter . unexpectedSuccess state)
      (Bad, ScriptFailed) -> pass
      (Good, ScriptPassed) -> pass
      (Good, ScriptFailed) -> asks (counter . unexpectedFailure state mempty)
      (_, InternalError t) -> asks (counter . internalError state t)
      (_, ParseFailed t) -> asks (counter . noParse state t)
      where
        state :: PropertyEnv p -> Doc
        state = getDumpedState logs
  where
    pass :: Reader (PropertyEnv p) Property
    pass = pure $ property True<|MERGE_RESOLUTION|>--- conflicted
+++ resolved
@@ -325,24 +325,12 @@
 minterProperty ::
   forall (redeemer :: Type).
   (FromData redeemer, ToData redeemer, Show redeemer) =>
-<<<<<<< HEAD
-  MintingPolicy ->
-  TransactionConfig ->
-  (TestData 'ForMinting -> ContextBuilder 'ForMinting) ->
+  OptionSet ->
+  PropertyTest 'ForMinting ->
   (Example, redeemer, Value) ->
   Property
-minterProperty mp tc mkCB (ex, r, v) =
+minterProperty opts vt (ex, r, v) =
   let td = MintingTest r v
-      context = compileMinting tc (mkCB td) v
-      context' = Context . toBuiltinData $ context
-      r' = Redeemer . toBuiltinData $ r
-=======
-  OptionSet ->
-  PropertyTest 'ForMinting ->
-  (Example, redeemer) ->
-  Property
-minterProperty opts vt (ex, r) =
-  let td = MintingTest r
       env =
         PropertyEnv
           { envOpts = opts
@@ -350,7 +338,6 @@
           , envExpected = ex
           , envTestData = td
           }
->>>>>>> a61227b1
    in checkCoverage
         . cover 0.5 (ex == Good) "good"
         . (`runReader` env)
