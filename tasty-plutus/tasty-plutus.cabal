--- conflicted
+++ resolved
@@ -75,13 +75,8 @@
     , plutus-extra                 ^>=4.0
     , plutus-ledger
     , plutus-ledger-api
-<<<<<<< HEAD
-    , plutus-numeric               ^>=4.1
+    , plutus-numeric               ^>=4.2
     , plutus-pretty                ^>=2.2
-=======
-    , plutus-numeric     ^>=4.2
-    , plutus-pretty      ^>=2.2
->>>>>>> 50afc882
     , plutus-tx
     , plutus-tx-plugin
     , pretty                       ^>=1.1.3.6
@@ -114,7 +109,7 @@
     , plutus-extra                 ^>=4.0
     , plutus-ledger
     , plutus-ledger-api
-    , plutus-numeric               ^>=4.1
+    , plutus-numeric               ^>=4.2
     , plutus-tx
     , plutus-tx-plugin
     , quickcheck-plutus-instances  ^>=1.5
