--- conflicted
+++ resolved
@@ -8,12 +8,9 @@
   ContextBuilder (..),
   compileSpending,
   compileMinting,
-<<<<<<< HEAD
   Tokens (Tokens, unTokens),
   token,
-=======
   makeIncompleteContexts,
->>>>>>> 54be0df2
 ) where
 
 import Control.Arrow ((***))
@@ -59,12 +56,9 @@
  )
 import Plutus.V1.Ledger.Time (POSIXTime)
 import Plutus.V1.Ledger.Value qualified as Value
-<<<<<<< HEAD
 import PlutusTx.AssocMap (Map)
 import PlutusTx.AssocMap qualified as Map
-=======
 import PlutusTx.Prelude (length)
->>>>>>> 54be0df2
 import Test.Tasty.Plutus.Options (ScriptInputPosition (Head, Tail))
 import Prelude hiding (length)
 
@@ -335,7 +329,6 @@
   OwnType dat ->
     TxOut (scriptHashAddress valHash) v . justDatumHash $ dat
 
-<<<<<<< HEAD
 {- | Tokens to be minted by minting policy.
 
   -- This type is 'Semigroup' but not 'Monoid', as a minting policy cannot be
@@ -363,7 +356,7 @@
 -}
 token :: TokenName -> Integer -> Tokens
 token name = Tokens . Map.singleton name
-=======
+
 -- Helper for makeIncompleteContexts : Take a list
 -- of pairs, and create another list of pairs where
 -- the first element is the concatenation of every
@@ -382,5 +375,4 @@
 removeNth :: Integer -> [a] -> ([a], Maybe a)
 removeNth _ [] = ([], Nothing)
 removeNth 0 (x : xs) = (xs, Just x)
-removeNth n (x : xs) = first (x :) $ removeNth (n - 1) xs
->>>>>>> 54be0df2
+removeNth n (x : xs) = first (x :) $ removeNth (n - 1) xs